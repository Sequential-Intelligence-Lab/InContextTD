import json
import os
from typing import List, Tuple

import imageio
import matplotlib.pyplot as plt
import numpy as np
import scienceplots
import seaborn as sns

from experiment.utils import (check_params, compare_P, compare_Q,
                              get_hardcoded_P, get_hardcoded_Q, scale)


def load_data(data_dir: str) -> Tuple[dict, dict]:
    """
    Load data from specified directory and return the relevant metrics.
    """
    with np.load(os.path.join(data_dir, 'data.npz')) as data, \
            open(os.path.join(data_dir, 'params.json'), 'r') as params_file:
        log = {key: data[key] for key in data}
        # Assuming params is used somewhere else
        hyperparams = json.load(params_file)
    return log, hyperparams


def process_log(log: dict) -> Tuple[np.ndarray, dict, dict]:
    '''
    parse the log dictionary
    return the x ticks, error log, and aligned attention parameters
    '''
    Ps, Qs = log['P'], log['Q']
    aligned_Ps, aligned_Qs = align_matrix_sign(Ps, Qs)
    alphas = np.array(log['alpha'])
    attn_params = {'P': aligned_Ps, 'Q': aligned_Qs, 'alpha': alphas}

    error_log = {}
    for key in ('mstde',
                'mstde hard',
                'msve weight error norm',
                'msve weight error norm hard',
                'mspbe weight error norm',
                'mspbe weight error norm hard',
                'true msve',
                'transformer msve',
                'transformer msve hard',
                'transformer mspbe',
                'transformer mspbe hard',
<<<<<<< HEAD
                'sensitivity cos sim',
                'sensitivity l2 dist',
                'zero order cos sim',
                'zero order l2 dist',
                'first order cos sim',
                'first order l2 dist'):
=======
                'zero order cos sim',
                'first order cos sim',):
>>>>>>> e9c568de
        if key in log:
            error_log[key] = np.expand_dims(log[key], axis=0)

    return log['xs'], error_log, attn_params


def _batch_runs(logs: List[dict]) -> dict:
    '''
    batch the logs from multiple runs
    '''
    keys = logs[0].keys()
    batched_logs = {key: np.vstack([log[key] for log in logs]) for key in keys}
    return batched_logs


def plot_multiple_runs(data_dirs: List[str],
                       save_dir: str) -> None:
    '''
    data_dirs: list of directories containing the data
    save_dir: directory to save the plots
    plot the data from multiple runs
    '''
    # Create directory if it doesn't exist
    if not os.path.exists(save_dir):
        os.makedirs(save_dir)

    log, params_0 = load_data(data_dirs[0])

    error_log_lst = []
    P_metrics_lst = []
    Q_metrics_lst = []
    # Load data from directories
    for data_dir in data_dirs:
        log, params = load_data(data_dir)
        d = params['d']
        l = params['l'] if params['mode'] == 'sequential' else 1
        check_params(params, params_0)
        xs, error_log, attn_params = process_log(log)
        error_log_lst.append(error_log)
        P_metrics, Q_metrics = compute_weight_metrics(attn_params,
                                                      get_hardcoded_P(d),
                                                      get_hardcoded_Q(d),
                                                      d)
        P_metrics_lst.append(P_metrics)
        Q_metrics_lst.append(Q_metrics)

    batched_error_log = _batch_runs(error_log_lst)
    plot_error_data(xs, batched_error_log, save_dir, params)

    batched_Q_metrics = _batch_runs(Q_metrics_lst)
    batched_P_metrics = _batch_runs(P_metrics_lst)
    plot_weight_metrics(xs, l, batched_P_metrics,
                        batched_Q_metrics, save_dir, params)


def plot_mean_attn_params(data_dirs: List[str],
                          save_dir: str,
                          log_step: int = -1) -> None:
    '''
    data_dirs: list of directories containing the data
    save_dir: directory to save the plots
    log_step: time step to visualize
    '''
    attn_dir = os.path.join(save_dir, 'mean_attention_params_plots')
    if not os.path.exists(attn_dir):
        os.makedirs(attn_dir)

    Ps = []
    Qs = []
    alphas = []
    for data_dir in data_dirs:
<<<<<<< HEAD
        log, _ = load_data(data_dir)
=======
        log, hypers = load_data(data_dir)
>>>>>>> e9c568de
        xs, _, attn_params = process_log(log)
        Ps.append(attn_params['P'][log_step])  # shape (l, 2d+1, 2d+1)
        Qs.append(attn_params['Q'][log_step])  # shape (l, 2d+1, 2d+1)
        alphas.append(attn_params['alpha'])

    step = xs[log_step]
    # mean over seeds
    mean_Ps = np.mean(Ps, axis=0)
    mean_Qs = np.mean(Qs, axis=0)
    mean_alphas = np.mean(alphas, axis=0)
    std_alphas = np.std(alphas, axis=0)

    for l, (P, Q) in enumerate(zip(mean_Ps, mean_Qs)):  # shape (2d+1, 2d+1)
        P = scale(P)
        Q = scale(Q)
        fig, axs = plt.subplots(nrows=1, ncols=2, figsize=(10, 5), sharey=True)
        cax1 = axs[0].matshow(P, vmin=-1, vmax=1)
        if hypers['mode'] == 'sequential':
            axs[0].set_title(f'Mean Layer {l+1} P Matrix at MDP {step}', fontsize=16)
            axs[1].set_title(f'Mean Layer {l+1} Q Matrix at MDP {step}', fontsize=16)
        else:
            axs[0].set_title(f'Mean P Matrix at MDP {step}', fontsize=16)
            axs[1].set_title(f'Mean Q Matrix at MDP {step}', fontsize=16)
        axs[1].matshow(Q, vmin=-1, vmax=1)
        fig.colorbar(cax1, ax=axs, orientation='vertical')
        axs[0].tick_params(axis='both', which='both',
                           bottom=False, top=False,
                           left=False, right=False)
        axs[1].tick_params(axis='both', which='both',
                           bottom=False, top=False,
                           left=False, right=False)
        save_path = os.path.join(attn_dir, f'PQ_mean_{l+1}_{step}.png')
        plt.savefig(save_path, dpi=300)
        plt.close(fig)

    fig = plt.figure(figsize=(10, 5))
    plt.plot(xs, mean_alphas)
    plt.fill_between(xs, mean_alphas - std_alphas,
                     mean_alphas + std_alphas, alpha=0.2)
    plt.xlabel('# MDPs')
    plt.ylabel('Alpha')
    plt.title('Mean Alpha vs # MDPs')
    plt.savefig(os.path.join(attn_dir, 'alpha.png'))
    plt.close(fig)


def plot_error_data(xs: np.ndarray,
                    error_log: dict,
                    save_dir: str,
                    params: dict) -> None:
    '''
    plot the error data from validation
    xs: x-axis values
    error_log: dictionary containing the error data
    save_dir: directory to save the plots
    '''
    error_dir = os.path.join(save_dir, 'error_metrics_plots')
    if not os.path.exists(error_dir):
        os.makedirs(error_dir)

    plt.style.use(['science', 'no-latex'])

    # MSTDE
    mean_mstde = np.mean(error_log['mstde'], axis=0)
    std_mstde = np.std(error_log['mstde'], axis=0)
    mean_mstde_hard = np.mean(error_log['mstde hard'], axis=0)
    std_mstde_hard = np.std(error_log['mstde hard'], axis=0)
    plt.figure()
    plt.plot(xs, mean_mstde, label='MSTDE')
    plt.fill_between(xs, mean_mstde - std_mstde,
                     mean_mstde + std_mstde, alpha=0.2)
    plt.plot(xs, mean_mstde_hard, label='MSTDE Hard')
    plt.fill_between(xs, mean_mstde_hard - std_mstde_hard,
                     mean_mstde_hard + std_mstde_hard, alpha=0.2)
    plt.xlabel('# MDPs')
    plt.ylabel('Loss (MSTDE)')
    plt.title('Loss (MSTDE) vs # MDPs')
    plt.legend()
    plt.savefig(os.path.join(error_dir, 'loss_mstde.png'), dpi=300)
    plt.close()

    if params['linear']:
        # Weight norm
        mean_msve_weight_error_norm = np.mean(
            error_log['msve weight error norm'], axis=0)
        mean_mspbe_weight_error_norm = np.mean(
            error_log['mspbe weight error norm'], axis=0)
        std_msve_weight_error_norm = np.std(
            error_log['msve weight error norm'], axis=0)
        std_mspbe_weight_error_norm = np.std(
            error_log['mspbe weight error norm'], axis=0)
        mean_msve_weight_error_norm_hard = np.mean(
            error_log['msve weight error norm hard'], axis=0)
        mean_mspbe_weight_error_norm_hard = np.mean(
            error_log['mspbe weight error norm hard'], axis=0)
        std_msve_weight_error_norm_hard = np.std(
            error_log['msve weight error norm hard'], axis=0)
        std_mspbe_weight_error_norm_hard = np.std(
            error_log['mspbe weight error norm hard'], axis=0)
        plt.figure()
        plt.plot(xs, mean_msve_weight_error_norm, label='MSVE WEN')
        plt.fill_between(xs, mean_msve_weight_error_norm - std_msve_weight_error_norm,
                         mean_msve_weight_error_norm + std_msve_weight_error_norm, alpha=0.2)
        plt.plot(xs, mean_mspbe_weight_error_norm, label='MSPBE WEN')
        plt.fill_between(xs, mean_mspbe_weight_error_norm - std_mspbe_weight_error_norm,
                         mean_mspbe_weight_error_norm + std_mspbe_weight_error_norm, alpha=0.2)
        plt.plot(xs, mean_msve_weight_error_norm_hard, label='MSVE WEN Hard')
        plt.fill_between(xs, mean_msve_weight_error_norm_hard - std_msve_weight_error_norm_hard,
                         mean_msve_weight_error_norm_hard + std_msve_weight_error_norm_hard, alpha=0.2)
        plt.plot(xs, mean_mspbe_weight_error_norm_hard, label='MSPBE WEN Hard')
        plt.fill_between(xs, mean_mspbe_weight_error_norm_hard - std_mspbe_weight_error_norm_hard,
                         mean_mspbe_weight_error_norm_hard + std_mspbe_weight_error_norm_hard, alpha=0.2)
        plt.xlabel('# MDPs')
        plt.ylabel('Weight Error L2 Norm')
        plt.title('Weight Error Norm vs # MDPs')
        plt.legend()
        plt.savefig(os.path.join(error_dir, 'weight_error_norm.png'), dpi=300)
        plt.close()

    # Value error
    if params['linear']:
        mean_true_msve = np.mean(error_log['true msve'], axis=0)
        mean_tf_msve = np.mean(error_log['transformer msve'], axis=0)
        mean_tf_msve_hard = np.mean(error_log['transformer msve hard'], axis=0)
        std_true_msve = np.std(error_log['true msve'], axis=0)
        std_tf_msve = np.std(error_log['transformer msve'], axis=0)
        std_tf_msve_hard = np.std(error_log['transformer msve hard'], axis=0)

        plt.figure()
        plt.plot(xs, mean_true_msve, label='True')
        plt.fill_between(xs, mean_true_msve - std_true_msve,
                         mean_true_msve + std_true_msve, alpha=0.2)
        plt.plot(xs, mean_tf_msve, label='TF')
        plt.fill_between(xs, mean_tf_msve - std_tf_msve,
                         mean_tf_msve + std_tf_msve, alpha=0.2)
        plt.plot(xs, mean_tf_msve_hard, label='TF Hard')
        plt.fill_between(xs, mean_tf_msve_hard - std_tf_msve_hard,
                         mean_tf_msve_hard + std_tf_msve_hard, alpha=0.2)
        plt.xlabel('# MDPs')
        plt.ylabel('MSVE')
        plt.title('MSVE vs # MDPs')
        plt.legend()
        plt.savefig(os.path.join(error_dir, 'msve.png'), dpi=300)
        plt.close()
    else:  # we can only compute msve for nonlinear TF
        mean_tf_msve = np.mean(error_log['transformer msve'], axis=0)
        std_tf_msve = np.std(error_log['transformer msve'], axis=0)
        plt.figure()
        plt.plot(xs, mean_tf_msve, label='Transformer MSVE')
        plt.fill_between(xs, mean_tf_msve - std_tf_msve,
                         mean_tf_msve + std_tf_msve, alpha=0.2)
        plt.xlabel('# MDPs')
        plt.ylabel('MSVE')
        plt.title('MSVE vs # MDPs')
        plt.legend()
        plt.savefig(os.path.join(error_dir, 'msve.png'), dpi=300)
        plt.close()

    if params['linear']:  # MSPBE only computable for linear TF
        # MSPBE
        mean_tf_mspbe = np.mean(error_log['transformer mspbe'], axis=0)
        std_tf_mspbe = np.std(error_log['transformer mspbe'], axis=0)
        mean_tf_mspbe_hard = np.mean(
            error_log['transformer mspbe hard'], axis=0)
        std_tf_mspbe_hard = np.std(error_log['transformer mspbe hard'], axis=0)
        plt.figure()
<<<<<<< HEAD
        plt.plot(xs, mean_tf_mspbe, label='TF')
        plt.fill_between(xs, mean_tf_mspbe - std_tf_mspbe,
                         mean_tf_mspbe + std_tf_mspbe, alpha=0.2)
        plt.plot(xs, mean_tf_mspbe_hard, label='TF Hard')
=======
        plt.plot(xs, mean_tf_mspbe, label='Learned TF')
        plt.fill_between(xs, mean_tf_mspbe - std_tf_mspbe,
                         mean_tf_mspbe + std_tf_mspbe, alpha=0.2)
        plt.plot(xs, mean_tf_mspbe_hard, label='Batch TD TF')
>>>>>>> e9c568de
        plt.fill_between(xs, mean_tf_mspbe_hard - std_tf_mspbe_hard,
                         mean_tf_mspbe_hard + std_tf_mspbe_hard, alpha=0.2)
        plt.xlabel('# MDPs')
        plt.ylabel('MSPBE')
        plt.ylim(0)
<<<<<<< HEAD
        plt.title(f"TF (mode={params['mode']} L={params['l']}) MSPBE")
        plt.legend()
        plt.savefig(os.path.join(error_dir, 'mspbe.png'), dpi=300)
        plt.close()

    if params['linear']:
        # Sensitivity
        mean_sen_cos_sim = np.mean(error_log['sensitivity cos sim'], axis=0)
        std_sen_cos_sim = np.std(error_log['sensitivity cos sim'], axis=0)
        mean_sen_l2_dist = np.mean(error_log['sensitivity l2 dist'], axis=0)
        std_sen_l2_dist = np.std(error_log['sensitivity l2 dist'], axis=0)

        plt.figure()
        plt.plot(xs, mean_sen_cos_sim, label='Cosine Similarity')
        plt.fill_between(xs, mean_sen_cos_sim - std_sen_cos_sim,
                         mean_sen_cos_sim + std_sen_cos_sim, alpha=0.2)
        plt.plot(xs, mean_sen_l2_dist, label='L2 Distance')
        plt.fill_between(xs, mean_sen_l2_dist - std_sen_l2_dist,
                         mean_sen_l2_dist + std_sen_l2_dist, alpha=0.2)
        plt.xlabel('# MDPs')
        plt.title('Sensitivity Analysis')
        plt.legend()
        plt.savefig(os.path.join(error_dir, 'sensitivity.png'), dpi=300)
        plt.close()
    else:
        mean_zo_cos_sim = np.mean(error_log['zero order cos sim'], axis=0)
        std_zo_cos_sim = np.std(error_log['zero order cos sim'], axis=0)
        mean_zo_l2_dist = np.mean(error_log['zero order l2 dist'], axis=0)
        std_zo_l2_dist = np.std(error_log['zero order l2 dist'], axis=0)
        mean_fo_cos_sim = np.mean(error_log['first order cos sim'], axis=0)
        std_fo_cos_sim = np.std(error_log['first order cos sim'], axis=0)
        mean_fo_l2_dist = np.mean(error_log['first order l2 dist'], axis=0)
        std_fo_l2_dist = np.std(error_log['first order l2 dist'], axis=0)

        plt.figure()
        plt.plot(xs, mean_zo_cos_sim, label='Zero Order Cosine Similarity')
        plt.fill_between(xs, mean_zo_cos_sim - std_zo_cos_sim,
                         mean_zo_cos_sim + std_zo_cos_sim, alpha=0.2)
        plt.plot(xs, mean_zo_l2_dist, label='Zero Order L2 Distance')
        plt.fill_between(xs, mean_zo_l2_dist - std_zo_l2_dist,
                         mean_zo_l2_dist + std_zo_l2_dist, alpha=0.2)
        plt.xlabel('# MDPs')
        plt.title('Zero Order Comparison')
        plt.legend()
        plt.savefig(os.path.join(error_dir, 'zero_order.png'), dpi=300)
        plt.close()

        plt.figure()
        plt.plot(xs, mean_fo_cos_sim, label='First Order Cosine Similarity')
        plt.fill_between(xs, mean_fo_cos_sim - std_fo_cos_sim,
                         mean_fo_cos_sim + std_fo_cos_sim, alpha=0.2)
        plt.plot(xs, mean_fo_l2_dist, label='First Order L2 Distance')
        plt.fill_between(xs, mean_fo_l2_dist - std_fo_l2_dist,
                         mean_fo_l2_dist + std_fo_l2_dist, alpha=0.2)
        plt.xlabel('# MDPs')
        plt.title('First Order Comparison')
        plt.legend()
        plt.savefig(os.path.join(error_dir, 'first_order.png'), dpi=300)
        plt.close()
=======
        plt.title(f"TF(mode={params['mode']} L={params['l']}, vf_rep={params['sample_weight']}) MSPBE")
        plt.legend(frameon=True, framealpha=0.8,
                            fontsize='small').set_alpha(0.5)
        plt.savefig(os.path.join(error_dir, 'mspbe.png'), dpi=300)
        plt.close()


    mean_zo_cos_sim = np.mean(error_log['zero order cos sim'], axis=0)
    std_zo_cos_sim = np.std(error_log['zero order cos sim'], axis=0)
    mean_fo_cos_sim = np.mean(error_log['first order cos sim'], axis=0)
    std_fo_cos_sim = np.std(error_log['first order cos sim'], axis=0)

    plt.figure()
    plt.title(f"TF(mode={params['mode']},L={params['l']},vf_rep={params['sample_weight']}) vs Batch TD TF")
    plt.xlabel('# MDPs')
    plt.ylabel('Cosine Similarity')
    plt.plot(xs, mean_zo_cos_sim, label='0th Order Approx')
    plt.fill_between(xs, mean_zo_cos_sim - std_zo_cos_sim,
                     mean_zo_cos_sim + std_zo_cos_sim, lw=0, alpha=0.2)
    plt.plot(xs, mean_fo_cos_sim, label='1st Order Approx')
    plt.fill_between(xs, mean_fo_cos_sim - std_fo_cos_sim,
                     mean_fo_cos_sim + std_fo_cos_sim, lw=0, alpha=0.2)
    plt.legend()
    plt.savefig(os.path.join(error_dir, 'cos_similarity.png'), dpi=300)
    plt.close()
>>>>>>> e9c568de


def plot_attention_params(xs: np.ndarray,
                          params: dict,
                          save_dir: str,
                          log_step: int = -1) -> List[str]:
    '''
    visualize the attention parameters at a specific time step
    xs: x-axis values
    params: attention parameters
    save_dir: directory to save the plots
    log_step: time step to visualize
    return the paths to the saved plots
    '''
    attn_dir = os.path.join(save_dir, 'attention_params_plots')
    if not os.path.exists(attn_dir):
        os.makedirs(attn_dir)

    # both have shape (l, 2d+1, 2d+1)
    P_mats, Q_mats = params['P'][log_step], params['Q'][log_step]
    step = xs[log_step]
    assert P_mats.shape == Q_mats.shape

    paths = []
    for l, (P, Q) in enumerate(zip(P_mats, Q_mats)):  # shape (2d+1, 2d+1)
        P = scale(P)
        Q = scale(Q)
        fig, axs = plt.subplots(nrows=1, ncols=2, figsize=(10, 5), sharey=True)
        cax1 = axs[0].matshow(P, vmin=-1, vmax=1)
        axs[0].set_title(f'Layer {l+1} P Matrix at MDP {step}')
        axs[1].matshow(Q, vmin=-1, vmax=1)
        axs[1].set_title(f'Layer {l+1} Q Matrix at MDP {step}')
        fig.colorbar(cax1, ax=axs, orientation='vertical')
        axs[0].tick_params(axis='both', which='both',
                           bottom=False, top=False, left=False, right=False)
        axs[1].tick_params(axis='both', which='both',
                           bottom=False, top=False, left=False, right=False)
        save_path = os.path.join(attn_dir, f'PQ_{l+1}_{step}.png')
        plt.savefig(save_path, dpi=300)
        plt.close(fig)
        paths.append(save_path)

    alphas = params['alpha']
    fig = plt.figure(figsize=(10, 5))
    plt.plot(xs, alphas)
    plt.xlabel('# MDPs')
    plt.ylabel('Alpha')
    plt.title('Alpha vs # MDPs')
    plt.savefig(os.path.join(attn_dir, 'alpha.png'))
    plt.close(fig)

    return paths


def generate_attention_params_gif(xs: dict,
                                  l: int,
                                  params: dict,
                                  save_dir: str) -> None:
    '''
    generate a gif of the attention parameters for each layer
    xs: x-axis values
    l: number of layers
    params: attention parameters
    save_dir: directory to save the gif
    '''
    gif_dir = os.path.join(save_dir, 'attention_params_gif')
    if not os.path.exists(gif_dir):
        os.makedirs(gif_dir)

    # list of lists to store the images for each layer
    gif_list = [[] for _ in range(l)]
    for step in range(len(xs)):
        paths = plot_attention_params(xs, params, gif_dir, step)
        for i, path in enumerate(paths):
            gif_list[i].append(imageio.imread(path))
            os.remove(path)

    for i, gif in enumerate(gif_list):
        imageio.mimwrite(os.path.join(gif_dir, f'PQ_{i+1}.gif'), gif, fps=2)

    # remove the empty directory containing the temporary images
    os.rmdir(os.path.join(gif_dir, 'attention_params_plots'))


def plot_weight_metrics(xs: np.ndarray,
                        l: int,
                        P_metrics: dict,
                        Q_metrics: dict,
                        save_dir: str,
                        params: dict) -> None:
    '''
    plot the metrics for P and Q
    xs: x-axis values
    l: number of layers
    P_metrics: metrics for P matrix
    Q_metrics: metrics for Q matrix
    save_dir: directory to save the plots
    '''
    P_metrics_dir = os.path.join(save_dir, 'P_metrics_plots')
    Q_metrics_dir = os.path.join(save_dir, 'Q_metrics_plots')
    if not os.path.exists(P_metrics_dir):
        os.makedirs(P_metrics_dir)
    if not os.path.exists(Q_metrics_dir):
        os.makedirs(Q_metrics_dir)

    plt.style.use(['science', 'ieee', 'no-latex'])
    # same layer, different metrics
    for i in range(l):
        plt.figure()
        for key, metric in P_metrics.items():
            # if sequential, add layer number to the label and title
            if params['mode'] == 'sequential':
                plt.title(
                    f'TF (mode={params["mode"]}, L={params["l"]}) $P_{i}$ Metrics')
                if key == 'norm_diff':
                    label = (r'$||P^{TF}_{%s} - P^{TD}||_2$' % (str(i)))
                elif key == 'bottom_right':
                    label = (r'$P^{TF}_{%s}[-1, -1]$' % (str(i)))
                elif key == 'avg_abs_all_others':
                    label = 'Avg Abs Others'
            else:
                plt.title(
                    f'TF (mode={params["mode"]}, L={params["l"]}) $P$ Metrics')
                if key == 'norm_diff':
                    label = (r'$||P^{TF} - P^{TD}||_2$')
                elif key == 'bottom_right':
                    label = (r'$P^{TF}[-1, -1]$')
                elif key == 'avg_abs_all_others':
                    label = 'Avg Abs Others'
            mean_metric = np.mean(metric, axis=0)  # shape (T, l)
            std_metric = np.std(metric, axis=0)
            assert mean_metric.shape == std_metric.shape
            plt.plot(xs, mean_metric[:, i], label=label)
            plt.fill_between(xs, mean_metric[:, i] - std_metric[:, i],
                             mean_metric[:, i] + std_metric[:, i], alpha=0.2)
            plt.xlabel('# MDPs')
            plt.legend(frameon=True, framealpha=0.8,
                       fontsize='small').set_alpha(0.5)
        plt.savefig(os.path.join(P_metrics_dir,
                    f'P_metrics_{i+1}.png'), dpi=300)
        plt.close()

    # same metric, different layers
    for key, metric in P_metrics.items():
        mean_metric = np.mean(metric, axis=0)  # shape (T, l)
        std_metric = np.std(metric, axis=0)
        assert mean_metric.shape == std_metric.shape
        plt.figure()
        for i in range(l):
            plt.plot(xs, mean_metric[:, i], label=f'layer={i+1}')
            plt.fill_between(xs, mean_metric[:, i] - std_metric[:, i],
                             mean_metric[:, i] + std_metric[:, i], alpha=0.2)
            plt.xlabel('# MDPs')
            plt.title(f'Transformer P Matrix {key.replace("_", " ").title()}')
            plt.legend()
        plt.savefig(os.path.join(P_metrics_dir, f'P_{key}.png'), dpi=300)
        plt.close()

    # same layer, different metrics
    for i in range(l):
        plt.figure()
        for key, metric in Q_metrics.items():
            # if sequential, add layer number to the label and title
            if params['mode'] == 'sequential':
                plt.title(
                    f'TF (mode={params["mode"]}, L={params["l"]}) $Q_{i}$ Metrics')
                if key == 'norm_diff':
                    label = (r'$||Q^{TF}_{%s} - Q^{TD}||_2$' % (str(i)))
                elif key == 'upper_left_trace':
                    label = (r'tr$(Q^{TF}_{%s}[:d, :d])$' % str(i))
                elif key == 'upper_right_trace':
                    label = (r'tr$(Q^{TF}_{%s}[:d, d:2d])$' % str(i))
                elif key == 'avg_abs_all_others':
                    label = 'Avg Abs Others'
            else:
                plt.title(
                    f'TF (mode={params["mode"]}, L={params["l"]}) $Q$ Metrics')
                if key == 'norm_diff':
                    label = (r'$||Q^{TF} - Q^{TD}||_2$')
                elif key == 'upper_left_trace':
                    label = (r'tr$(Q^{TF}[:d, :d])$')
                elif key == 'upper_right_trace':
                    label = (r'tr$(Q^{TF}[:d, d:2d])$')
                elif key == 'avg_abs_all_others':
                    label = 'Avg Abs Others'
            mean_metric = np.mean(metric, axis=0)
            std_metric = np.std(metric, axis=0)
            assert mean_metric.shape == std_metric.shape
            plt.plot(xs, mean_metric[:, i], label=label)
            plt.fill_between(xs, mean_metric[:, i] - std_metric[:, i],
                             mean_metric[:, i] + std_metric[:, i], alpha=0.2)
            plt.xlabel('# MDPs')
            plt.legend(frameon=True, framealpha=0.8,
                       fontsize='small').set_alpha(0.5)
        plt.savefig(os.path.join(Q_metrics_dir,
                    f'Q_metrics_{i+1}.png'), dpi=300)
        plt.close()

    # same metric, different layers
    for key, metric in Q_metrics.items():
        mean_metric = np.mean(metric, axis=0)
        std_metric = np.std(metric, axis=0)
        assert mean_metric.shape == std_metric.shape
        plt.figure()
        for i in range(l):
            plt.plot(xs, mean_metric[:, i], label=f'layer={i+1}')
            plt.fill_between(xs, mean_metric[:, i] - std_metric[:, i],
                             mean_metric[:, i] + std_metric[:, i], alpha=0.2)
            plt.xlabel('# MDPs')
            plt.title(f'Transformer Q Matrix {key.replace("_", " ").title()}')
            plt.legend()
        plt.savefig(os.path.join(Q_metrics_dir, f'Q_{key}.png'), dpi=300)
        plt.close()


def align_matrix_sign(Ps: np.ndarray, Qs: np.ndarray) -> Tuple[np.ndarray, np.ndarray]:
    '''
    align the sign of the matrices using the sign of the bottom right element of P
    '''
    aligned_Ps = []
    aligned_Qs = []
    for P_mats, Q_mats in zip(Ps, Qs):  # shape (l, 2d+1, 2d+1)
        P_layers = []
        Q_layers = []
        for P, Q in zip(P_mats, Q_mats):  # shape (2d+1, 2d+1)
            P_layers.append(P * np.sign(P[-1, -1]))
            Q_layers.append(Q * np.sign(P[-1, -1]))
        aligned_Ps.append(P_layers)
        aligned_Qs.append(Q_layers)
    return np.array(aligned_Ps), np.array(aligned_Qs)


def compute_weight_metrics(attn_params: dict,
                           P_true: np.ndarray,
                           Q_true: np.ndarray,
                           d: int) -> Tuple[dict, dict]:
    '''
    compute the metrics for the attention parameters
    attn_params: attention parameters from the transformer
    P_true: hard coded true P matrix
    Q_true: hard coded true Q matrix
    d: feature dimension
    '''

    P_metrics = {'norm_diff': [], 'bottom_right': [], 'avg_abs_all_others': []}
    Q_metrics = {'norm_diff': [], 'upper_left_trace': [],
                 'upper_right_trace': [], 'avg_abs_all_others': []}

    for P_t in attn_params['P']:  # shape (l, 2d+1, 2d+1)
        norm_diff_layers = []
        bottom_right_layers = []
        avg_abs_all_others_layers = []
        for P_layer in P_t:  # shape (2d+1, 2d+1)
            norm_diff, bottom_right, avg_abs_all_others = compare_P(
                P_layer, P_true, d)
            norm_diff_layers.append(norm_diff)
            bottom_right_layers.append(bottom_right)
            avg_abs_all_others_layers.append(avg_abs_all_others)
        P_metrics['norm_diff'].append(norm_diff_layers)
        P_metrics['bottom_right'].append(bottom_right_layers)
        P_metrics['avg_abs_all_others'].append(avg_abs_all_others_layers)
    for key, value in P_metrics.items():
        P_metrics[key] = np.array([value])  # shape (1, T, l)

    for Q_t in attn_params['Q']:  # shape (l, 2d+1, 2d+1)
        norm_diff_layers = []
        upper_left_trace_layers = []
        upper_right_trace_layers = []
        avg_abs_all_others_layers = []
        for Q_layer in Q_t:  # shape (2d+1, 2d+1)
            norm_diff, upper_left_trace, upper_right_trace, avg_abs_all_others = compare_Q(
                Q_layer, Q_true, d)
            norm_diff_layers.append(norm_diff)
            upper_left_trace_layers.append(upper_left_trace)
            upper_right_trace_layers.append(upper_right_trace)
            avg_abs_all_others_layers.append(avg_abs_all_others)
        Q_metrics['norm_diff'].append(norm_diff_layers)
        Q_metrics['upper_left_trace'].append(upper_left_trace_layers)
        Q_metrics['upper_right_trace'].append(upper_right_trace_layers)
        Q_metrics['avg_abs_all_others'].append(avg_abs_all_others_layers)
    for key, value in Q_metrics.items():
        Q_metrics[key] = np.array([value])  # shape (1, T, l)

    return P_metrics, Q_metrics


if __name__ == '__main__':
    runs_directory = os.path.join(
        './logs', 'linear_discounted_train', '2024-05-07-11-57-05')
    runs_to_plot = [run for run in os.listdir(
        runs_directory) if run.startswith('seed')]
    plot_multiple_runs([os.path.join(runs_directory, run)
                       for run in runs_to_plot], runs_directory)
    plot_mean_attn_params([os.path.join(runs_directory, run)
                            for run in runs_to_plot], runs_directory)<|MERGE_RESOLUTION|>--- conflicted
+++ resolved
@@ -46,17 +46,8 @@
                 'transformer msve hard',
                 'transformer mspbe',
                 'transformer mspbe hard',
-<<<<<<< HEAD
-                'sensitivity cos sim',
-                'sensitivity l2 dist',
-                'zero order cos sim',
-                'zero order l2 dist',
-                'first order cos sim',
-                'first order l2 dist'):
-=======
                 'zero order cos sim',
                 'first order cos sim',):
->>>>>>> e9c568de
         if key in log:
             error_log[key] = np.expand_dims(log[key], axis=0)
 
@@ -128,11 +119,7 @@
     Qs = []
     alphas = []
     for data_dir in data_dirs:
-<<<<<<< HEAD
-        log, _ = load_data(data_dir)
-=======
         log, hypers = load_data(data_dir)
->>>>>>> e9c568de
         xs, _, attn_params = process_log(log)
         Ps.append(attn_params['P'][log_step])  # shape (l, 2d+1, 2d+1)
         Qs.append(attn_params['Q'][log_step])  # shape (l, 2d+1, 2d+1)
@@ -299,83 +286,15 @@
             error_log['transformer mspbe hard'], axis=0)
         std_tf_mspbe_hard = np.std(error_log['transformer mspbe hard'], axis=0)
         plt.figure()
-<<<<<<< HEAD
-        plt.plot(xs, mean_tf_mspbe, label='TF')
-        plt.fill_between(xs, mean_tf_mspbe - std_tf_mspbe,
-                         mean_tf_mspbe + std_tf_mspbe, alpha=0.2)
-        plt.plot(xs, mean_tf_mspbe_hard, label='TF Hard')
-=======
         plt.plot(xs, mean_tf_mspbe, label='Learned TF')
         plt.fill_between(xs, mean_tf_mspbe - std_tf_mspbe,
                          mean_tf_mspbe + std_tf_mspbe, alpha=0.2)
         plt.plot(xs, mean_tf_mspbe_hard, label='Batch TD TF')
->>>>>>> e9c568de
         plt.fill_between(xs, mean_tf_mspbe_hard - std_tf_mspbe_hard,
                          mean_tf_mspbe_hard + std_tf_mspbe_hard, alpha=0.2)
         plt.xlabel('# MDPs')
         plt.ylabel('MSPBE')
         plt.ylim(0)
-<<<<<<< HEAD
-        plt.title(f"TF (mode={params['mode']} L={params['l']}) MSPBE")
-        plt.legend()
-        plt.savefig(os.path.join(error_dir, 'mspbe.png'), dpi=300)
-        plt.close()
-
-    if params['linear']:
-        # Sensitivity
-        mean_sen_cos_sim = np.mean(error_log['sensitivity cos sim'], axis=0)
-        std_sen_cos_sim = np.std(error_log['sensitivity cos sim'], axis=0)
-        mean_sen_l2_dist = np.mean(error_log['sensitivity l2 dist'], axis=0)
-        std_sen_l2_dist = np.std(error_log['sensitivity l2 dist'], axis=0)
-
-        plt.figure()
-        plt.plot(xs, mean_sen_cos_sim, label='Cosine Similarity')
-        plt.fill_between(xs, mean_sen_cos_sim - std_sen_cos_sim,
-                         mean_sen_cos_sim + std_sen_cos_sim, alpha=0.2)
-        plt.plot(xs, mean_sen_l2_dist, label='L2 Distance')
-        plt.fill_between(xs, mean_sen_l2_dist - std_sen_l2_dist,
-                         mean_sen_l2_dist + std_sen_l2_dist, alpha=0.2)
-        plt.xlabel('# MDPs')
-        plt.title('Sensitivity Analysis')
-        plt.legend()
-        plt.savefig(os.path.join(error_dir, 'sensitivity.png'), dpi=300)
-        plt.close()
-    else:
-        mean_zo_cos_sim = np.mean(error_log['zero order cos sim'], axis=0)
-        std_zo_cos_sim = np.std(error_log['zero order cos sim'], axis=0)
-        mean_zo_l2_dist = np.mean(error_log['zero order l2 dist'], axis=0)
-        std_zo_l2_dist = np.std(error_log['zero order l2 dist'], axis=0)
-        mean_fo_cos_sim = np.mean(error_log['first order cos sim'], axis=0)
-        std_fo_cos_sim = np.std(error_log['first order cos sim'], axis=0)
-        mean_fo_l2_dist = np.mean(error_log['first order l2 dist'], axis=0)
-        std_fo_l2_dist = np.std(error_log['first order l2 dist'], axis=0)
-
-        plt.figure()
-        plt.plot(xs, mean_zo_cos_sim, label='Zero Order Cosine Similarity')
-        plt.fill_between(xs, mean_zo_cos_sim - std_zo_cos_sim,
-                         mean_zo_cos_sim + std_zo_cos_sim, alpha=0.2)
-        plt.plot(xs, mean_zo_l2_dist, label='Zero Order L2 Distance')
-        plt.fill_between(xs, mean_zo_l2_dist - std_zo_l2_dist,
-                         mean_zo_l2_dist + std_zo_l2_dist, alpha=0.2)
-        plt.xlabel('# MDPs')
-        plt.title('Zero Order Comparison')
-        plt.legend()
-        plt.savefig(os.path.join(error_dir, 'zero_order.png'), dpi=300)
-        plt.close()
-
-        plt.figure()
-        plt.plot(xs, mean_fo_cos_sim, label='First Order Cosine Similarity')
-        plt.fill_between(xs, mean_fo_cos_sim - std_fo_cos_sim,
-                         mean_fo_cos_sim + std_fo_cos_sim, alpha=0.2)
-        plt.plot(xs, mean_fo_l2_dist, label='First Order L2 Distance')
-        plt.fill_between(xs, mean_fo_l2_dist - std_fo_l2_dist,
-                         mean_fo_l2_dist + std_fo_l2_dist, alpha=0.2)
-        plt.xlabel('# MDPs')
-        plt.title('First Order Comparison')
-        plt.legend()
-        plt.savefig(os.path.join(error_dir, 'first_order.png'), dpi=300)
-        plt.close()
-=======
         plt.title(f"TF(mode={params['mode']} L={params['l']}, vf_rep={params['sample_weight']}) MSPBE")
         plt.legend(frameon=True, framealpha=0.8,
                             fontsize='small').set_alpha(0.5)
@@ -401,7 +320,6 @@
     plt.legend()
     plt.savefig(os.path.join(error_dir, 'cos_similarity.png'), dpi=300)
     plt.close()
->>>>>>> e9c568de
 
 
 def plot_attention_params(xs: np.ndarray,
