--- conflicted
+++ resolved
@@ -303,12 +303,8 @@
     ax2.fill_between(xs, mean_vf_sim - std_vf_sim,
                      mean_vf_sim + std_vf_sim, lw=0, alpha=0.2, color=sns.color_palette()[1], linestyle='dashdot')
     ax2.tick_params(axis='y')
-<<<<<<< HEAD
-    # ax1.set_zorder(ax2.get_zorder() + 1) # bring axis 1 to the front
-=======
     ax2.set_ylim(0, 2.5)
     #ax1.set_zorder(ax2.get_zorder() + 1) # bring axis 1 to the front
->>>>>>> 560251e4
     p = [a, b, c]
     ax2.legend(p, [p_.get_label() for p_ in p], frameon=True, framealpha=0.8,
                fontsize='small', loc='center right')
@@ -332,38 +328,21 @@
                   color=sns.color_palette()[0])
     ax1.fill_between(xs, mean_zo_cos_sim_smooth - std_zo_cos_sim,
                      mean_zo_cos_sim_smooth + std_zo_cos_sim, lw=0, alpha=0.2, color=sns.color_palette()[0])
-<<<<<<< HEAD
-    a, = ax1.plot(xs, mean_sensitivity_cos_sim_smooth,
-                  label='Sensitivity', color=sns.color_palette()[3])
-=======
     a, = ax1.plot(xs, mean_sensitivity_cos_sim_smooth, label='Sensitivity', color=sns.color_palette()[2])
->>>>>>> 560251e4
     ax1.fill_between(xs, mean_sensitivity_cos_sim_smooth - std_sensitivity_cos_sim,
                      mean_sensitivity_cos_sim_smooth + std_sensitivity_cos_sim, lw=0, alpha=0.2, color=sns.color_palette()[2])
 
     ax2 = ax1.twinx()
     ax2.set_ylabel('MSVE')
-<<<<<<< HEAD
-    b, = ax2.plot(xs, mean_vf_sim_smooth, label='MSVE',
-                  color=sns.color_palette()[1])
-=======
     ax2.set_ylim(0, 2.5)
     b, = ax2.plot(xs, mean_vf_sim_smooth, label='MSVE', color=sns.color_palette()[1], linestyle='dashdot')
->>>>>>> 560251e4
     ax2.fill_between(xs, mean_vf_sim_smooth - std_vf_sim,
                      mean_vf_sim_smooth + std_vf_sim, lw=0, alpha=0.2, color=sns.color_palette()[1])
 
     ax2.tick_params(axis='y')
-<<<<<<< HEAD
-    ax1.set_zorder(ax2.get_zorder() + 1)  # bring axis 1 to the front
-    p = [a, b, c]
-    ax1.legend(p, [p_.get_label() for p_ in p], frameon=True, framealpha=0.8,
-               fontsize='small')
-=======
     p = [a, b, c]
     ax2.legend(p, [p_.get_label() for p_ in p], frameon=True, framealpha=0.8,
                             fontsize='small')
->>>>>>> 560251e4
     fig.tight_layout()
     plt.savefig(os.path.join(error_dir, 'cos_similarity_smooth.png'), dpi=300)
     plt.close(fig)
