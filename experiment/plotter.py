import json
import os
from typing import List, Tuple

import imageio
import matplotlib.pyplot as plt
import numpy as np
import scienceplots
import seaborn as sns

from experiment.utils import (check_params, compare_P, compare_Q,
                              get_hardcoded_P, get_hardcoded_Q, scale)


def load_data(data_dir: str) -> Tuple[dict, dict]:
    """
    Load data from specified directory and return the relevant metrics.
    """
    with np.load(os.path.join(data_dir, 'data.npz')) as data, \
            open(os.path.join(data_dir, 'params.json'), 'r') as params_file:
        log = {key: data[key] for key in data}
        # Assuming params is used somewhere else
        hyperparams = json.load(params_file)
    return log, hyperparams


def process_log(log: dict) -> Tuple[np.ndarray, dict, dict]:
    '''
    parse the log dictionary
    return the x ticks, error log, and aligned attention parameters
    '''
    Ps, Qs = log['P'], log['Q']
    aligned_Ps, aligned_Qs = align_matrix_sign(Ps, Qs)
    alphas = np.array(log['alpha'])
    attn_params = {'P': aligned_Ps, 'Q': aligned_Qs, 'alpha': alphas}

    error_log = {}
    for key in ('mstde',
                'mstde hard',
                'msve weight error norm',
                'msve weight error norm hard',
                'mspbe weight error norm',
                'mspbe weight error norm hard',
                'true msve',
                'transformer msve',
                'transformer msve hard',
                'transformer mspbe',
                'transformer mspbe hard',
                'zero order cos sim',
                'first order cos sim',
                'v_tf v_td msve'):
        if key in log:
            error_log[key] = np.expand_dims(log[key], axis=0)

    return log['xs'], error_log, attn_params


def _batch_runs(logs: List[dict]) -> dict:
    '''
    batch the logs from multiple runs
    '''
    keys = logs[0].keys()
    batched_logs = {key: np.vstack([log[key] for log in logs]) for key in keys}
    return batched_logs


def plot_multiple_runs(data_dirs: List[str],
                       save_dir: str) -> None:
    '''
    data_dirs: list of directories containing the data
    save_dir: directory to save the plots
    plot the data from multiple runs
    '''
    # Create directory if it doesn't exist
    if not os.path.exists(save_dir):
        os.makedirs(save_dir)

    log, params_0 = load_data(data_dirs[0])

    error_log_lst = []
    is_linear = params_0['linear']
    if is_linear:
        P_metrics_lst = []
        Q_metrics_lst = []
    # Load data from directories
    for data_dir in data_dirs:
        log, params = load_data(data_dir)
        d = params['d']
        l = params['l'] if params['mode'] == 'sequential' else 1
        check_params(params, params_0)
        xs, error_log, attn_params = process_log(log)
        error_log_lst.append(error_log)
        if is_linear:
            P_metrics, Q_metrics = compute_weight_metrics(attn_params,
                                                          get_hardcoded_P(d),
                                                          get_hardcoded_Q(d),
                                                          d)
            P_metrics_lst.append(P_metrics)
            Q_metrics_lst.append(Q_metrics)

    batched_error_log = _batch_runs(error_log_lst)
    plot_error_data(xs, batched_error_log, save_dir, params)

    if is_linear:
        batched_Q_metrics = _batch_runs(Q_metrics_lst)
        batched_P_metrics = _batch_runs(P_metrics_lst)
        plot_weight_metrics(xs, l, batched_P_metrics,
                            batched_Q_metrics, save_dir, params)


def plot_mean_attn_params(data_dirs: List[str],
                          save_dir: str,
                          log_step: int = -1) -> None:
    '''
    data_dirs: list of directories containing the data
    save_dir: directory to save the plots
    log_step: time step to visualize
    '''
    attn_dir = os.path.join(save_dir, 'mean_attention_params_plots')
    if not os.path.exists(attn_dir):
        os.makedirs(attn_dir)

    Ps = []
    Qs = []
    alphas = []
    for data_dir in data_dirs:
        log, hypers = load_data(data_dir)
        xs, _, attn_params = process_log(log)
        Ps.append(attn_params['P'][log_step])  # shape (l, 2d+1, 2d+1)
        Qs.append(attn_params['Q'][log_step])  # shape (l, 2d+1, 2d+1)
        alphas.append(attn_params['alpha'])

    step = xs[log_step]
    # mean over seeds
    mean_Ps = np.mean(Ps, axis=0)
    mean_Qs = np.mean(Qs, axis=0)
    mean_alphas = np.mean(alphas, axis=0)
    std_alphas = np.std(alphas, axis=0)

    for l, (P, Q) in enumerate(zip(mean_Ps, mean_Qs)):  # shape (2d+1, 2d+1)
        P = scale(P)
        Q = scale(Q)
        fig, axs = plt.subplots(nrows=1, ncols=2, figsize=(10, 5), sharey=True)
        cax1 = axs[0].matshow(P, vmin=-1, vmax=1)
        if hypers['mode'] == 'sequential':
            axs[0].set_title(
                f'Mean Layer {l+1} P Matrix at MDP {step}', fontsize=16)
            axs[1].set_title(
                f'Mean Layer {l+1} Q Matrix at MDP {step}', fontsize=16)
        else:
            axs[0].set_title(f'Mean P Matrix at MDP {step}', fontsize=16)
            axs[1].set_title(f'Mean Q Matrix at MDP {step}', fontsize=16)
        axs[1].matshow(Q, vmin=-1, vmax=1)
        fig.colorbar(cax1, ax=axs, orientation='vertical')
        axs[0].tick_params(axis='both', which='both',
                           bottom=False, top=False,
                           left=False, right=False)
        axs[1].tick_params(axis='both', which='both',
                           bottom=False, top=False,
                           left=False, right=False)
        save_path = os.path.join(attn_dir, f'PQ_mean_{l+1}_{step}.png')
        plt.savefig(save_path, dpi=300)
        plt.close(fig)

    fig = plt.figure(figsize=(10, 5))
    plt.plot(xs, mean_alphas)
    plt.fill_between(xs, mean_alphas - std_alphas,
                     mean_alphas + std_alphas, alpha=0.2)
    plt.xlabel('# MDPs')
    plt.ylabel('Alpha')
    plt.title('Mean Alpha vs # MDPs')
    plt.savefig(os.path.join(attn_dir, 'alpha.png'))
    plt.close(fig)


def plot_error_data(xs: np.ndarray,
                    error_log: dict,
                    save_dir: str,
                    params: dict) -> None:
    '''
    plot the error data from validation
    xs: x-axis values
    error_log: dictionary containing the error data
    save_dir: directory to save the plots
    '''
    error_dir = os.path.join(save_dir, 'error_metrics_plots')
    if not os.path.exists(error_dir):
        os.makedirs(error_dir)

    plt.style.use(['science', 'no-latex'])

    # MSTDE
    mean_mstde = np.mean(error_log['mstde'], axis=0)
    std_mstde = np.std(error_log['mstde'], axis=0)
    mean_mstde_hard = np.mean(error_log['mstde hard'], axis=0)
    std_mstde_hard = np.std(error_log['mstde hard'], axis=0)
    plt.figure()
    plt.plot(xs, mean_mstde, label='MSTDE')
    plt.fill_between(xs, mean_mstde - std_mstde,
                     mean_mstde + std_mstde, alpha=0.2)
    plt.plot(xs, mean_mstde_hard, label='MSTDE Hard')
    plt.fill_between(xs, mean_mstde_hard - std_mstde_hard,
                     mean_mstde_hard + std_mstde_hard, alpha=0.2)
    plt.xlabel('# MDPs')
    plt.ylabel('Loss (MSTDE)')
    plt.title('Loss (MSTDE) vs # MDPs')
    plt.legend()
    plt.savefig(os.path.join(error_dir, 'loss_mstde.png'), dpi=300)
    plt.close()

    if params['linear']:
        # Weight norm
        mean_msve_weight_error_norm = np.mean(
            error_log['msve weight error norm'], axis=0)
        mean_mspbe_weight_error_norm = np.mean(
            error_log['mspbe weight error norm'], axis=0)
        std_msve_weight_error_norm = np.std(
            error_log['msve weight error norm'], axis=0)
        std_mspbe_weight_error_norm = np.std(
            error_log['mspbe weight error norm'], axis=0)
        mean_msve_weight_error_norm_hard = np.mean(
            error_log['msve weight error norm hard'], axis=0)
        mean_mspbe_weight_error_norm_hard = np.mean(
            error_log['mspbe weight error norm hard'], axis=0)
        std_msve_weight_error_norm_hard = np.std(
            error_log['msve weight error norm hard'], axis=0)
        std_mspbe_weight_error_norm_hard = np.std(
            error_log['mspbe weight error norm hard'], axis=0)
        plt.figure()
        plt.plot(xs, mean_msve_weight_error_norm, label='MSVE WEN')
        plt.fill_between(xs, mean_msve_weight_error_norm - std_msve_weight_error_norm,
                         mean_msve_weight_error_norm + std_msve_weight_error_norm, alpha=0.2)
        plt.plot(xs, mean_mspbe_weight_error_norm, label='MSPBE WEN')
        plt.fill_between(xs, mean_mspbe_weight_error_norm - std_mspbe_weight_error_norm,
                         mean_mspbe_weight_error_norm + std_mspbe_weight_error_norm, alpha=0.2)
        plt.plot(xs, mean_msve_weight_error_norm_hard, label='MSVE WEN Hard')
        plt.fill_between(xs, mean_msve_weight_error_norm_hard - std_msve_weight_error_norm_hard,
                         mean_msve_weight_error_norm_hard + std_msve_weight_error_norm_hard, alpha=0.2)
        plt.plot(xs, mean_mspbe_weight_error_norm_hard, label='MSPBE WEN Hard')
        plt.fill_between(xs, mean_mspbe_weight_error_norm_hard - std_mspbe_weight_error_norm_hard,
                         mean_mspbe_weight_error_norm_hard + std_mspbe_weight_error_norm_hard, alpha=0.2)
        plt.xlabel('# MDPs')
        plt.ylabel('Weight Error L2 Norm')
        plt.title('Weight Error Norm vs # MDPs')
        plt.legend()
        plt.savefig(os.path.join(error_dir, 'weight_error_norm.png'), dpi=300)
        plt.close()

    # Value error
    if params['linear']:
        mean_true_msve = np.mean(error_log['true msve'], axis=0)
        mean_tf_msve = np.mean(error_log['transformer msve'], axis=0)
        mean_tf_msve_hard = np.mean(error_log['transformer msve hard'], axis=0)
        std_true_msve = np.std(error_log['true msve'], axis=0)
        std_tf_msve = np.std(error_log['transformer msve'], axis=0)
        std_tf_msve_hard = np.std(error_log['transformer msve hard'], axis=0)

        plt.figure()
        plt.plot(xs, mean_true_msve, label='True')
        plt.fill_between(xs, mean_true_msve - std_true_msve,
                         mean_true_msve + std_true_msve, alpha=0.2)
        plt.plot(xs, mean_tf_msve, label='TF')
        plt.fill_between(xs, mean_tf_msve - std_tf_msve,
                         mean_tf_msve + std_tf_msve, alpha=0.2)
        plt.plot(xs, mean_tf_msve_hard, label='TF Hard')
        plt.fill_between(xs, mean_tf_msve_hard - std_tf_msve_hard,
                         mean_tf_msve_hard + std_tf_msve_hard, alpha=0.2)
        plt.xlabel('# MDPs')
        plt.ylabel('MSVE')
        plt.title('MSVE vs # MDPs')
        plt.legend()
        plt.savefig(os.path.join(error_dir, 'msve.png'), dpi=300)
        plt.close()
    else:  # we can only compute msve for nonlinear TF
        mean_tf_msve = np.mean(error_log['transformer msve'], axis=0)
        std_tf_msve = np.std(error_log['transformer msve'], axis=0)
        plt.figure()
        plt.plot(xs, mean_tf_msve, label='Transformer MSVE')
        plt.fill_between(xs, mean_tf_msve - std_tf_msve,
                         mean_tf_msve + std_tf_msve, alpha=0.2)
        plt.xlabel('# MDPs')
        plt.ylabel('MSVE')
        plt.title('MSVE vs # MDPs')
        plt.legend()
        plt.savefig(os.path.join(error_dir, 'msve.png'), dpi=300)
        plt.close()

    if params['linear']:  # MSPBE only computable for linear TF
        # MSPBE
        mean_tf_mspbe = np.mean(error_log['transformer mspbe'], axis=0)
        std_tf_mspbe = np.std(error_log['transformer mspbe'], axis=0)
        mean_tf_mspbe_hard = np.mean(
            error_log['transformer mspbe hard'], axis=0)
        std_tf_mspbe_hard = np.std(error_log['transformer mspbe hard'], axis=0)
        plt.figure()
        plt.plot(xs, mean_tf_mspbe, label='Learned TF')
        plt.fill_between(xs, mean_tf_mspbe - std_tf_mspbe,
                         mean_tf_mspbe + std_tf_mspbe, alpha=0.2)
        plt.plot(xs, mean_tf_mspbe_hard, label='Batch TD TF')
        plt.fill_between(xs, mean_tf_mspbe_hard - std_tf_mspbe_hard,
                         mean_tf_mspbe_hard + std_tf_mspbe_hard, alpha=0.2)
        plt.xlabel('# MDPs')
        plt.ylabel('MSPBE')
        plt.ylim(0)
<<<<<<< HEAD
        plt.title(
            f"TF(mode={params['mode']} L={params['l']}, vf_rep={params['sample_weight']}) MSPBE")
=======
        plt.title(f"TF(mode={params['mode']} L={params['l']}, v_rep={params['sample_weight']}) MSPBE")
>>>>>>> d2856b0c
        plt.legend(frameon=True, framealpha=0.8,
                   fontsize='small').set_alpha(0.5)
        plt.savefig(os.path.join(error_dir, 'mspbe.png'), dpi=300)
        plt.close()

<<<<<<< HEAD
=======
    # Value function similarity
    mean_vf_sim = np.mean(error_log['v_tf v_td msve'], axis=0)
    std_vf_sim = np.std(error_log['v_tf v_td msve'], axis=0)
>>>>>>> d2856b0c
    mean_zo_cos_sim = np.mean(error_log['zero order cos sim'], axis=0)
    std_zo_cos_sim = np.std(error_log['zero order cos sim'], axis=0)
    mean_fo_cos_sim = np.mean(error_log['first order cos sim'], axis=0)
    std_fo_cos_sim = np.std(error_log['first order cos sim'], axis=0)


    plt.figure()
<<<<<<< HEAD
    plt.title(
        f"TF(mode={params['mode']},L={params['l']},vf_rep={params['sample_weight']}) vs Batch TD TF")
    plt.xlabel('# MDPs')
    plt.ylabel('Cosine Similarity')
    plt.plot(xs, mean_zo_cos_sim, label='0th Order Approx')
    plt.fill_between(xs, mean_zo_cos_sim - std_zo_cos_sim,
                     mean_zo_cos_sim + std_zo_cos_sim, lw=0, alpha=0.2)
    plt.plot(xs, mean_fo_cos_sim, label='1st Order Approx')
    plt.fill_between(xs, mean_fo_cos_sim - std_fo_cos_sim,
                     mean_fo_cos_sim + std_fo_cos_sim, lw=0, alpha=0.2)
    plt.legend()
=======
    fig, ax1 = plt.subplots()

    ax1.set_xlabel('# MDPs')
    ax1.set_ylabel('Cosine Similarity')
    ax1.set_ylim(-0.3, 1.2)
    ax1.plot(xs, mean_zo_cos_sim, label='0th Order Approx', color=sns.color_palette()[0])
    ax1.fill_between(xs, mean_zo_cos_sim - std_zo_cos_sim,
                     mean_zo_cos_sim + std_zo_cos_sim, lw=0, alpha=0.2, color=sns.color_palette()[0])
    ax1.plot(xs, mean_fo_cos_sim, label='1st Order Approx', color=sns.color_palette()[1])
    ax1.fill_between(xs, mean_fo_cos_sim - std_fo_cos_sim,
                     mean_fo_cos_sim + std_fo_cos_sim, lw=0, alpha=0.2, color=sns.color_palette()[1])
    ax1.legend()

    ax2 = ax1.twinx()
    ax2.set_ylabel('MSVE')
    ax2.plot(xs, mean_vf_sim, label='Value Function Similarity', color=sns.color_palette()[2])
    ax2.fill_between(xs, mean_vf_sim - std_vf_sim,
                     mean_vf_sim + std_vf_sim, lw=0, alpha=0.2, color=sns.color_palette()[2])
    ax2.tick_params(axis='y', labelcolor=sns.color_palette()[2])

    fig.tight_layout()
>>>>>>> d2856b0c
    plt.savefig(os.path.join(error_dir, 'cos_similarity.png'), dpi=300)
    plt.close()


def plot_attention_params(xs: np.ndarray,
                          params: dict,
                          save_dir: str,
                          log_step: int = -1,
                          plot_alpha: bool = True) -> List[str]:
    '''
    visualize the attention parameters at a specific time step
    xs: x-axis values
    params: attention parameters
    save_dir: directory to save the plots
    log_step: time step to visualize
    return the paths to the saved plots
    '''
    attn_dir = os.path.join(save_dir, 'attention_params_plots')
    if not os.path.exists(attn_dir):
        os.makedirs(attn_dir)

    # both have shape (l, 2d+1, 2d+1)
    P_mats, Q_mats = params['P'][log_step], params['Q'][log_step]
    step = xs[log_step]
    assert P_mats.shape == Q_mats.shape

    paths = []
    for l, (P, Q) in enumerate(zip(P_mats, Q_mats)):  # shape (2d+1, 2d+1)
        P = scale(P)
        Q = scale(Q)
        fig, axs = plt.subplots(nrows=1, ncols=2, figsize=(10, 5), sharey=True)
        cax1 = axs[0].matshow(P, vmin=-1, vmax=1)
        axs[0].set_title(f'Layer {l+1} P Matrix at MDP {step}')
        axs[1].matshow(Q, vmin=-1, vmax=1)
        axs[1].set_title(f'Layer {l+1} Q Matrix at MDP {step}')
        fig.colorbar(cax1, ax=axs, orientation='vertical')
        axs[0].tick_params(axis='both', which='both',
                           bottom=False, top=False, left=False, right=False)
        axs[1].tick_params(axis='both', which='both',
                           bottom=False, top=False, left=False, right=False)
        save_path = os.path.join(attn_dir, f'PQ_{l+1}_{step}.png')
        plt.savefig(save_path, dpi=300)
        plt.close(fig)
        paths.append(save_path)

    if plot_alpha:
        alphas = params['alpha']
        fig = plt.figure(figsize=(10, 5))
        plt.plot(xs, alphas)
        plt.xlabel('# MDPs')
        plt.ylabel('Alpha')
        plt.title('Alpha vs # MDPs')
        plt.savefig(os.path.join(attn_dir, 'alpha.png'))
        plt.close(fig)

    return paths


def generate_attention_params_gif(xs: dict,
                                  l: int,
                                  params: dict,
                                  save_dir: str) -> None:
    '''
    generate a gif of the attention parameters for each layer
    xs: x-axis values
    l: number of layers
    params: attention parameters
    save_dir: directory to save the gif
    '''
    gif_dir = os.path.join(save_dir, 'attention_params_gif')
    if not os.path.exists(gif_dir):
        os.makedirs(gif_dir)

    # list of lists to store the images for each layer
    gif_list = [[] for _ in range(l)]
    for step in range(len(xs)):
        paths = plot_attention_params(xs, params, gif_dir, step, False)
        for i, path in enumerate(paths):
            gif_list[i].append(imageio.imread(path))
            os.remove(path)

    for i, gif in enumerate(gif_list):
        imageio.mimwrite(os.path.join(gif_dir, f'PQ_{i+1}.gif'), gif, fps=2)

    # remove the empty directory containing the temporary images
    os.rmdir(os.path.join(gif_dir, 'attention_params_plots'))


def plot_weight_metrics(xs: np.ndarray,
                        l: int,
                        P_metrics: dict,
                        Q_metrics: dict,
                        save_dir: str,
                        params: dict) -> None:
    '''
    plot the metrics for P and Q
    xs: x-axis values
    l: number of layers
    P_metrics: metrics for P matrix
    Q_metrics: metrics for Q matrix
    save_dir: directory to save the plots
    '''
    P_metrics_dir = os.path.join(save_dir, 'P_metrics_plots')
    Q_metrics_dir = os.path.join(save_dir, 'Q_metrics_plots')
    if not os.path.exists(P_metrics_dir):
        os.makedirs(P_metrics_dir)
    if not os.path.exists(Q_metrics_dir):
        os.makedirs(Q_metrics_dir)

    plt.style.use(['science', 'ieee', 'no-latex'])
    # same layer, different metrics
    for i in range(l):
        plt.figure()
        for key, metric in P_metrics.items():
            # if sequential, add layer number to the label and title
            if params['mode'] == 'sequential':
                plt.title(
                    f'TF (mode={params["mode"]}, L={params["l"]}) $P_{i}$ Metrics')
                if key == 'norm_diff':
                    label = (r'$||P^{TF}_{%s} - P^{TD}||_2$' % (str(i)))
                elif key == 'bottom_right':
                    label = (r'$P^{TF}_{%s}[-1, -1]$' % (str(i)))
                elif key == 'avg_abs_all_others':
                    label = 'Avg Abs Others'
            else:
                plt.title(
                    f'TF (mode={params["mode"]}, L={params["l"]}) $P$ Metrics')
                if key == 'norm_diff':
                    label = (r'$||P^{TF} - P^{TD}||_2$')
                elif key == 'bottom_right':
                    label = (r'$P^{TF}[-1, -1]$')
                elif key == 'avg_abs_all_others':
                    label = 'Avg Abs Others'
            mean_metric = np.mean(metric, axis=0)  # shape (T, l)
            std_metric = np.std(metric, axis=0)
            assert mean_metric.shape == std_metric.shape
            plt.plot(xs, mean_metric[:, i], label=label)
            plt.fill_between(xs, mean_metric[:, i] - std_metric[:, i],
                             mean_metric[:, i] + std_metric[:, i], alpha=0.2)
            plt.xlabel('# MDPs')
            plt.legend(frameon=True, framealpha=0.8,
                       fontsize='small').set_alpha(0.5)
        plt.savefig(os.path.join(P_metrics_dir,
                    f'P_metrics_{i+1}.png'), dpi=300)
        plt.close()

    # same metric, different layers
    for key, metric in P_metrics.items():
        mean_metric = np.mean(metric, axis=0)  # shape (T, l)
        std_metric = np.std(metric, axis=0)
        assert mean_metric.shape == std_metric.shape
        plt.figure()
        for i in range(l):
            plt.plot(xs, mean_metric[:, i], label=f'layer={i+1}')
            plt.fill_between(xs, mean_metric[:, i] - std_metric[:, i],
                             mean_metric[:, i] + std_metric[:, i], alpha=0.2)
            plt.xlabel('# MDPs')
            plt.title(f'Transformer P Matrix {key.replace("_", " ").title()}')
            plt.legend()
        plt.savefig(os.path.join(P_metrics_dir, f'P_{key}.png'), dpi=300)
        plt.close()

    # same layer, different metrics
    for i in range(l):
        plt.figure()
        for key, metric in Q_metrics.items():
            # if sequential, add layer number to the label and title
            if params['mode'] == 'sequential':
                plt.title(
                    f'TF (mode={params["mode"]}, L={params["l"]}) $Q_{i}$ Metrics')
                if key == 'norm_diff':
                    label = (r'$||Q^{TF}_{%s} - Q^{TD}||_2$' % (str(i)))
                elif key == 'upper_left_trace':
                    label = (r'tr$(Q^{TF}_{%s}[:d, :d])$' % str(i))
                elif key == 'upper_right_trace':
                    label = (r'tr$(Q^{TF}_{%s}[:d, d:2d])$' % str(i))
                elif key == 'avg_abs_all_others':
                    label = 'Avg Abs Others'
            else:
                plt.title(
                    f'TF (mode={params["mode"]}, L={params["l"]}) $Q$ Metrics')
                if key == 'norm_diff':
                    label = (r'$||Q^{TF} - Q^{TD}||_2$')
                elif key == 'upper_left_trace':
                    label = (r'tr$(Q^{TF}[:d, :d])$')
                elif key == 'upper_right_trace':
                    label = (r'tr$(Q^{TF}[:d, d:2d])$')
                elif key == 'avg_abs_all_others':
                    label = 'Avg Abs Others'
            mean_metric = np.mean(metric, axis=0)
            std_metric = np.std(metric, axis=0)
            assert mean_metric.shape == std_metric.shape
            plt.plot(xs, mean_metric[:, i], label=label)
            plt.fill_between(xs, mean_metric[:, i] - std_metric[:, i],
                             mean_metric[:, i] + std_metric[:, i], alpha=0.2)
            plt.xlabel('# MDPs')
            plt.legend(frameon=True, framealpha=0.8,
                       fontsize='small').set_alpha(0.5)
        plt.savefig(os.path.join(Q_metrics_dir,
                    f'Q_metrics_{i+1}.png'), dpi=300)
        plt.close()

    # same metric, different layers
    for key, metric in Q_metrics.items():
        mean_metric = np.mean(metric, axis=0)
        std_metric = np.std(metric, axis=0)
        assert mean_metric.shape == std_metric.shape
        plt.figure()
        for i in range(l):
            plt.plot(xs, mean_metric[:, i], label=f'layer={i+1}')
            plt.fill_between(xs, mean_metric[:, i] - std_metric[:, i],
                             mean_metric[:, i] + std_metric[:, i], alpha=0.2)
            plt.xlabel('# MDPs')
            plt.title(f'Transformer Q Matrix {key.replace("_", " ").title()}')
            plt.legend()
        plt.savefig(os.path.join(Q_metrics_dir, f'Q_{key}.png'), dpi=300)
        plt.close()


def align_matrix_sign(Ps: np.ndarray, Qs: np.ndarray) -> Tuple[np.ndarray, np.ndarray]:
    '''
    align the sign of the matrices using the sign of the bottom right element of P
    '''
    aligned_Ps = []
    aligned_Qs = []
    for P_mats, Q_mats in zip(Ps, Qs):  # shape (l, 2d+1, 2d+1)
        P_layers = []
        Q_layers = []
        for P, Q in zip(P_mats, Q_mats):  # shape (2d+1, 2d+1)
            P_layers.append(P * np.sign(P[-1, -1]))
            Q_layers.append(Q * np.sign(P[-1, -1]))
        aligned_Ps.append(P_layers)
        aligned_Qs.append(Q_layers)
    return np.array(aligned_Ps), np.array(aligned_Qs)


def compute_weight_metrics(attn_params: dict,
                           P_true: np.ndarray,
                           Q_true: np.ndarray,
                           d: int) -> Tuple[dict, dict]:
    '''
    compute the metrics for the attention parameters
    attn_params: attention parameters from the transformer
    P_true: hard coded true P matrix
    Q_true: hard coded true Q matrix
    d: feature dimension
    '''

    P_metrics = {'norm_diff': [], 'bottom_right': [], 'avg_abs_all_others': []}
    Q_metrics = {'norm_diff': [], 'upper_left_trace': [],
                 'upper_right_trace': [], 'avg_abs_all_others': []}

    for P_t in attn_params['P']:  # shape (l, 2d+1, 2d+1)
        norm_diff_layers = []
        bottom_right_layers = []
        avg_abs_all_others_layers = []
        for P_layer in P_t:  # shape (2d+1, 2d+1)
            norm_diff, bottom_right, avg_abs_all_others = compare_P(
                P_layer, P_true, d)
            norm_diff_layers.append(norm_diff)
            bottom_right_layers.append(bottom_right)
            avg_abs_all_others_layers.append(avg_abs_all_others)
        P_metrics['norm_diff'].append(norm_diff_layers)
        P_metrics['bottom_right'].append(bottom_right_layers)
        P_metrics['avg_abs_all_others'].append(avg_abs_all_others_layers)
    for key, value in P_metrics.items():
        P_metrics[key] = np.array([value])  # shape (1, T, l)

    for Q_t in attn_params['Q']:  # shape (l, 2d+1, 2d+1)
        norm_diff_layers = []
        upper_left_trace_layers = []
        upper_right_trace_layers = []
        avg_abs_all_others_layers = []
        for Q_layer in Q_t:  # shape (2d+1, 2d+1)
            norm_diff, upper_left_trace, upper_right_trace, avg_abs_all_others = compare_Q(
                Q_layer, Q_true, d)
            norm_diff_layers.append(norm_diff)
            upper_left_trace_layers.append(upper_left_trace)
            upper_right_trace_layers.append(upper_right_trace)
            avg_abs_all_others_layers.append(avg_abs_all_others)
        Q_metrics['norm_diff'].append(norm_diff_layers)
        Q_metrics['upper_left_trace'].append(upper_left_trace_layers)
        Q_metrics['upper_right_trace'].append(upper_right_trace_layers)
        Q_metrics['avg_abs_all_others'].append(avg_abs_all_others_layers)
    for key, value in Q_metrics.items():
        Q_metrics[key] = np.array([value])  # shape (1, T, l)

    return P_metrics, Q_metrics


if __name__ == '__main__':
    runs_directory = os.path.join(
        './logs', 'linear_discounted_train', '2024-05-07-11-57-05')
    runs_to_plot = [run for run in os.listdir(
        runs_directory) if run.startswith('seed')]
    plot_multiple_runs([os.path.join(runs_directory, run)
                       for run in runs_to_plot], runs_directory)
    plot_mean_attn_params([os.path.join(runs_directory, run)
                           for run in runs_to_plot], runs_directory)<|MERGE_RESOLUTION|>--- conflicted
+++ resolved
@@ -302,23 +302,15 @@
         plt.xlabel('# MDPs')
         plt.ylabel('MSPBE')
         plt.ylim(0)
-<<<<<<< HEAD
-        plt.title(
-            f"TF(mode={params['mode']} L={params['l']}, vf_rep={params['sample_weight']}) MSPBE")
-=======
         plt.title(f"TF(mode={params['mode']} L={params['l']}, v_rep={params['sample_weight']}) MSPBE")
->>>>>>> d2856b0c
         plt.legend(frameon=True, framealpha=0.8,
                    fontsize='small').set_alpha(0.5)
         plt.savefig(os.path.join(error_dir, 'mspbe.png'), dpi=300)
         plt.close()
 
-<<<<<<< HEAD
-=======
     # Value function similarity
     mean_vf_sim = np.mean(error_log['v_tf v_td msve'], axis=0)
     std_vf_sim = np.std(error_log['v_tf v_td msve'], axis=0)
->>>>>>> d2856b0c
     mean_zo_cos_sim = np.mean(error_log['zero order cos sim'], axis=0)
     std_zo_cos_sim = np.std(error_log['zero order cos sim'], axis=0)
     mean_fo_cos_sim = np.mean(error_log['first order cos sim'], axis=0)
@@ -326,19 +318,6 @@
 
 
     plt.figure()
-<<<<<<< HEAD
-    plt.title(
-        f"TF(mode={params['mode']},L={params['l']},vf_rep={params['sample_weight']}) vs Batch TD TF")
-    plt.xlabel('# MDPs')
-    plt.ylabel('Cosine Similarity')
-    plt.plot(xs, mean_zo_cos_sim, label='0th Order Approx')
-    plt.fill_between(xs, mean_zo_cos_sim - std_zo_cos_sim,
-                     mean_zo_cos_sim + std_zo_cos_sim, lw=0, alpha=0.2)
-    plt.plot(xs, mean_fo_cos_sim, label='1st Order Approx')
-    plt.fill_between(xs, mean_fo_cos_sim - std_fo_cos_sim,
-                     mean_fo_cos_sim + std_fo_cos_sim, lw=0, alpha=0.2)
-    plt.legend()
-=======
     fig, ax1 = plt.subplots()
 
     ax1.set_xlabel('# MDPs')
@@ -360,7 +339,6 @@
     ax2.tick_params(axis='y', labelcolor=sns.color_palette()[2])
 
     fig.tight_layout()
->>>>>>> d2856b0c
     plt.savefig(os.path.join(error_dir, 'cos_similarity.png'), dpi=300)
     plt.close()
 
