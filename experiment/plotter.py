import json
import os
from typing import List, Tuple

import imageio
import matplotlib.pyplot as plt
import numpy as np
import scienceplots
import seaborn as sns

from experiment.utils import (check_params, compare_P, compare_Q,
                              get_hardcoded_P, get_hardcoded_Q, scale, smooth_data)


def load_data(data_dir: str) -> Tuple[dict, dict]:
    """
    Load data from specified directory and return the relevant metrics.
    """
    with np.load(os.path.join(data_dir, 'data.npz')) as data, \
            open(os.path.join(data_dir, 'params.json'), 'r') as params_file:
        log = {key: data[key] for key in data}
        # Assuming params is used somewhere else
        hyperparams = json.load(params_file)
    return log, hyperparams


def process_log(log: dict) -> Tuple[np.ndarray, dict, dict]:
    '''
    parse the log dictionary
    return the x ticks, error log, and aligned attention parameters
    '''
    Ps, Qs = log['P'], log['Q']
    aligned_Ps, aligned_Qs = align_matrix_sign(Ps, Qs)
    alphas = np.array(log['alpha'])
    attn_params = {'P': aligned_Ps, 'Q': aligned_Qs, 'alpha': alphas}

    error_log = {}
    for key in ('mstde',
                'mstde hard',
                'msve weight error norm',
                'msve weight error norm hard',
                'mspbe weight error norm',
                'mspbe weight error norm hard',
                'true msve',
                'transformer msve',
                'transformer msve hard',
                'transformer mspbe',
                'transformer mspbe hard',
                'zero order cos sim',
                'first order cos sim',
                'sensitivity cos sim',
                'sensitivity l2 dist',
                'v_tf v_td msve'):
        if key in log:
            error_log[key] = np.expand_dims(log[key], axis=0)

    return log['xs'], error_log, attn_params


def _batch_runs(logs: List[dict]) -> dict:
    '''
    batch the logs from multiple runs
    '''
    keys = logs[0].keys()
    batched_logs = {key: np.vstack([log[key] for log in logs]) for key in keys}
    return batched_logs


def plot_multiple_runs(data_dirs: List[str],
                       save_dir: str) -> None:
    '''
    data_dirs: list of directories containing the data
    save_dir: directory to save the plots
    plot the data from multiple runs
    '''
    # Create directory if it doesn't exist
    if not os.path.exists(save_dir):
        os.makedirs(save_dir)

    log, params_0 = load_data(data_dirs[0])

    error_log_lst = []
    is_linear = params_0['linear']
    if is_linear:
        P_metrics_lst = []
        Q_metrics_lst = []
    # Load data from directories
    for data_dir in data_dirs:
        log, params = load_data(data_dir)
        d = params['d']
        l = params['l'] if params['mode'] == 'sequential' else 1
        check_params(params, params_0)
        xs, error_log, attn_params = process_log(log)
        error_log_lst.append(error_log)
        if is_linear:
            P_metrics, Q_metrics = compute_weight_metrics(attn_params,
                                                          get_hardcoded_P(d),
                                                          get_hardcoded_Q(d),
                                                          d)
            P_metrics_lst.append(P_metrics)
            Q_metrics_lst.append(Q_metrics)

    batched_error_log = _batch_runs(error_log_lst)
    plot_error_data(xs, batched_error_log, save_dir, params)

    if is_linear:
        batched_Q_metrics = _batch_runs(Q_metrics_lst)
        batched_P_metrics = _batch_runs(P_metrics_lst)
        plot_weight_metrics(xs, l, batched_P_metrics,
                            batched_Q_metrics, save_dir, params)


def plot_mean_attn_params(data_dirs: List[str],
                          save_dir: str,
                          log_step: int = -1) -> None:
    '''
    data_dirs: list of directories containing the data
    save_dir: directory to save the plots
    log_step: time step to visualize
    '''
    attn_dir = os.path.join(save_dir, 'mean_attention_params_plots')
    if not os.path.exists(attn_dir):
        os.makedirs(attn_dir)

    Ps = []
    Qs = []
    alphas = []
    for data_dir in data_dirs:
        log, hypers = load_data(data_dir)
        xs, _, attn_params = process_log(log)
        Ps.append(attn_params['P'][log_step])  # shape (l, 2d+1, 2d+1)
        Qs.append(attn_params['Q'][log_step])  # shape (l, 2d+1, 2d+1)
        alphas.append(attn_params['alpha'])

    step = xs[log_step]
    # mean over seeds
    mean_Ps = np.mean(Ps, axis=0)
    mean_Qs = np.mean(Qs, axis=0)
    mean_alphas = np.mean(alphas, axis=0)
    std_alphas = np.std(alphas, axis=0)

    for l, (P, Q) in enumerate(zip(mean_Ps, mean_Qs)):  # shape (2d+1, 2d+1)
        P = scale(P)
        Q = scale(Q)
        fig, axs = plt.subplots(nrows=1, ncols=2, figsize=(10, 5), sharey=True)
        cax1 = axs[0].matshow(P, vmin=-1, vmax=1)
        if hypers['mode'] == 'sequential':
            axs[0].set_title(
                f'Mean Layer {l+1} P Matrix at MDP {step}', fontsize=16)
            axs[1].set_title(
                f'Mean Layer {l+1} Q Matrix at MDP {step}', fontsize=16)
        else:
            axs[0].set_title(f'Mean P Matrix at MDP {step}', fontsize=16)
            axs[1].set_title(f'Mean Q Matrix at MDP {step}', fontsize=16)
        axs[1].matshow(Q, vmin=-1, vmax=1)
        fig.colorbar(cax1, ax=axs, orientation='vertical')
        axs[0].tick_params(axis='both', which='both',
                           bottom=False, top=False,
                           left=False, right=False)
        axs[1].tick_params(axis='both', which='both',
                           bottom=False, top=False,
                           left=False, right=False)
        save_path = os.path.join(attn_dir, f'PQ_mean_{l+1}_{step}.png')
        plt.savefig(save_path, dpi=300)
        plt.close(fig)

    fig = plt.figure(figsize=(10, 5))
    plt.plot(xs, mean_alphas)
    plt.fill_between(xs, mean_alphas - std_alphas,
                     mean_alphas + std_alphas, alpha=0.2)
    plt.xlabel('# MDPs')
    plt.ylabel('Alpha')
    plt.title('Mean Alpha vs # MDPs')
    plt.savefig(os.path.join(attn_dir, 'alpha.png'))
    plt.close(fig)


def plot_error_data(xs: np.ndarray,
                    error_log: dict,
                    save_dir: str,
                    params: dict) -> None:
    '''
    plot the error data from validation
    xs: x-axis values
    error_log: dictionary containing the error data
    save_dir: directory to save the plots
    '''
    error_dir = os.path.join(save_dir, 'error_metrics_plots')
    if not os.path.exists(error_dir):
        os.makedirs(error_dir)

    plt.style.use(['science', 'ieee', 'no-latex'])

    # MSTDE
    mean_mstde = np.mean(error_log['mstde'], axis=0)
    std_mstde = np.std(error_log['mstde'], axis=0)
    mean_mstde_hard = np.mean(error_log['mstde hard'], axis=0)
    std_mstde_hard = np.std(error_log['mstde hard'], axis=0)
    plt.figure()
    plt.plot(xs, mean_mstde, label='MSTDE')
    plt.fill_between(xs, mean_mstde - std_mstde,
                     mean_mstde + std_mstde, alpha=0.2)
    plt.plot(xs, mean_mstde_hard, label='MSTDE Hard')
    plt.fill_between(xs, mean_mstde_hard - std_mstde_hard,
                     mean_mstde_hard + std_mstde_hard, alpha=0.2)
    plt.xlabel('# MDPs')
    plt.ylabel('Loss (MSTDE)')
    plt.title('Loss (MSTDE) vs # MDPs')
    plt.legend()
    plt.savefig(os.path.join(error_dir, 'loss_mstde.png'), dpi=300)
    plt.close()

    if params['linear']:
        # Weight norm
        mean_msve_weight_error_norm = np.mean(
            error_log['msve weight error norm'], axis=0)
        mean_mspbe_weight_error_norm = np.mean(
            error_log['mspbe weight error norm'], axis=0)
        std_msve_weight_error_norm = np.std(
            error_log['msve weight error norm'], axis=0)
        std_mspbe_weight_error_norm = np.std(
            error_log['mspbe weight error norm'], axis=0)
        mean_msve_weight_error_norm_hard = np.mean(
            error_log['msve weight error norm hard'], axis=0)
        mean_mspbe_weight_error_norm_hard = np.mean(
            error_log['mspbe weight error norm hard'], axis=0)
        std_msve_weight_error_norm_hard = np.std(
            error_log['msve weight error norm hard'], axis=0)
        std_mspbe_weight_error_norm_hard = np.std(
            error_log['mspbe weight error norm hard'], axis=0)
        plt.figure()
        plt.plot(xs, mean_msve_weight_error_norm, label='MSVE WEN')
        plt.fill_between(xs, mean_msve_weight_error_norm - std_msve_weight_error_norm,
                         mean_msve_weight_error_norm + std_msve_weight_error_norm, alpha=0.2)
        plt.plot(xs, mean_mspbe_weight_error_norm, label='MSPBE WEN')
        plt.fill_between(xs, mean_mspbe_weight_error_norm - std_mspbe_weight_error_norm,
                         mean_mspbe_weight_error_norm + std_mspbe_weight_error_norm, alpha=0.2)
        plt.plot(xs, mean_msve_weight_error_norm_hard, label='MSVE WEN Hard')
        plt.fill_between(xs, mean_msve_weight_error_norm_hard - std_msve_weight_error_norm_hard,
                         mean_msve_weight_error_norm_hard + std_msve_weight_error_norm_hard, alpha=0.2)
        plt.plot(xs, mean_mspbe_weight_error_norm_hard, label='MSPBE WEN Hard')
        plt.fill_between(xs, mean_mspbe_weight_error_norm_hard - std_mspbe_weight_error_norm_hard,
                         mean_mspbe_weight_error_norm_hard + std_mspbe_weight_error_norm_hard, alpha=0.2)
        plt.xlabel('# MDPs')
        plt.ylabel('Weight Error L2 Norm')
        plt.title('Weight Error Norm vs # MDPs')
        plt.legend()
        plt.savefig(os.path.join(error_dir, 'weight_error_norm.png'), dpi=300)
        plt.close()

    # Value error
    if params['linear']:
        mean_true_msve = np.mean(error_log['true msve'], axis=0)
        mean_tf_msve = np.mean(error_log['transformer msve'], axis=0)
        mean_tf_msve_hard = np.mean(error_log['transformer msve hard'], axis=0)
        std_true_msve = np.std(error_log['true msve'], axis=0)
        std_tf_msve = np.std(error_log['transformer msve'], axis=0)
        std_tf_msve_hard = np.std(error_log['transformer msve hard'], axis=0)

        plt.figure()
        plt.plot(xs, mean_true_msve, label='True')
        plt.fill_between(xs, mean_true_msve - std_true_msve,
                         mean_true_msve + std_true_msve, alpha=0.2)
        plt.plot(xs, mean_tf_msve, label='TF')
        plt.fill_between(xs, mean_tf_msve - std_tf_msve,
                         mean_tf_msve + std_tf_msve, alpha=0.2)
        plt.plot(xs, mean_tf_msve_hard, label='TF Hard')
        plt.fill_between(xs, mean_tf_msve_hard - std_tf_msve_hard,
                         mean_tf_msve_hard + std_tf_msve_hard, alpha=0.2)
        plt.xlabel('# MDPs')
        plt.ylabel('MSVE')
        plt.title('MSVE vs # MDPs')
        plt.legend()
        plt.savefig(os.path.join(error_dir, 'msve.png'), dpi=300)
        plt.close()
    else:  # we can only compute msve for nonlinear TF
        mean_tf_msve = np.mean(error_log['transformer msve'], axis=0)
        std_tf_msve = np.std(error_log['transformer msve'], axis=0)
        plt.figure()
        plt.plot(xs, mean_tf_msve, label='Transformer MSVE')
        plt.fill_between(xs, mean_tf_msve - std_tf_msve,
                         mean_tf_msve + std_tf_msve, alpha=0.2)
        plt.xlabel('# MDPs')
        plt.ylabel('MSVE')
        plt.title('MSVE vs # MDPs')
        plt.legend()
        plt.savefig(os.path.join(error_dir, 'msve.png'), dpi=300)
        plt.close()

    if params['linear']:  # MSPBE only computable for linear TF
        # MSPBE
        mean_tf_mspbe = np.mean(error_log['transformer mspbe'], axis=0)
        std_tf_mspbe = np.std(error_log['transformer mspbe'], axis=0)
        mean_tf_mspbe_hard = np.mean(
            error_log['transformer mspbe hard'], axis=0)
        std_tf_mspbe_hard = np.std(error_log['transformer mspbe hard'], axis=0)
        plt.figure()
        plt.plot(xs, mean_tf_mspbe, label='Learned TF')
        plt.fill_between(xs, mean_tf_mspbe - std_tf_mspbe,
                         mean_tf_mspbe + std_tf_mspbe, alpha=0.2)
        plt.plot(xs, mean_tf_mspbe_hard, label='Batch TD TF')
        plt.fill_between(xs, mean_tf_mspbe_hard - std_tf_mspbe_hard,
                         mean_tf_mspbe_hard + std_tf_mspbe_hard, alpha=0.2)
        plt.xlabel('# MDPs')
        plt.ylabel('MSPBE')
        plt.ylim(0)
        plt.title(f"TF(mode={params['mode']} L={params['l']}, v_rep={params['sample_weight']}) MSPBE")
        plt.legend(frameon=True, framealpha=0.8,
                   fontsize='small').set_alpha(0.5)
        plt.savefig(os.path.join(error_dir, 'mspbe.png'), dpi=300)
        plt.close()

    # Value function similarity
    mean_vf_sim = np.mean(error_log['v_tf v_td msve'], axis=0)
    std_vf_sim = np.std(error_log['v_tf v_td msve'], axis=0)
    mean_zo_cos_sim = np.mean(error_log['zero order cos sim'], axis=0)
    std_zo_cos_sim = np.std(error_log['zero order cos sim'], axis=0)
    mean_fo_cos_sim = np.mean(error_log['first order cos sim'], axis=0)
    std_fo_cos_sim = np.std(error_log['first order cos sim'], axis=0)
    mean_sensitivity_cos_sim = np.mean(error_log['sensitivity cos sim'], axis=0)
    std_sensitivity_cos_sim = np.std(error_log['sensitivity cos sim'], axis=0)

    # are you allowed to just smooth the standard deviations like that?
    mean_vf_sim_smooth = smooth_data(mean_vf_sim, 5)
    mean_zo_cos_sim_smooth = smooth_data(mean_zo_cos_sim, 5)
    mean_fo_cos_sim_smooth = smooth_data(mean_fo_cos_sim, 5)
    mean_sensitivity_cos_sim_smooth = smooth_data(mean_sensitivity_cos_sim, 5)



    plt.figure()
    fig, ax1 = plt.subplots()
    plt.title(f"TF(mode={params['mode']} L={params['l']}, v rep={params['sample_weight']}) and Batch TD \n Predicted Value Function Comparison")
    ax1.set_xlabel('# MDPs')
    ax1.set_ylabel('Cosine Similarity')
    ax1.set_ylim(-0.3, 1.2)
    c, = ax1.plot(xs, mean_zo_cos_sim_smooth, label='0th Order', color=sns.color_palette()[0])
    ax1.fill_between(xs, mean_zo_cos_sim_smooth - std_zo_cos_sim,
                     mean_zo_cos_sim_smooth + std_zo_cos_sim, lw=0, alpha=0.2, color=sns.color_palette()[0])
    a, = ax1.plot(xs, mean_sensitivity_cos_sim_smooth, label='Sensitivity', color=sns.color_palette()[3])
    ax1.fill_between(xs, mean_sensitivity_cos_sim_smooth - std_sensitivity_cos_sim,
                     mean_sensitivity_cos_sim_smooth + std_sensitivity_cos_sim, lw=0, alpha=0.2, color=sns.color_palette()[3])

    ax2 = ax1.twinx()
    ax2.set_ylabel('MSVE')
<<<<<<< HEAD
    b, = ax2.plot(xs, mean_vf_sim_smooth, label='MSVE', color=sns.color_palette()[1])
    ax2.fill_between(xs, mean_vf_sim_smooth - std_vf_sim,
                     mean_vf_sim_smooth + std_vf_sim, lw=0, alpha=0.2, color=sns.color_palette()[1])
=======
    b, = ax2.plot(xs, mean_vf_sim_smooth, label='MSVE', color=sns.color_palette()[2])
    ax2.fill_between(xs, mean_vf_sim_smooth - std_vf_sim,
                     mean_vf_sim_smooth + std_vf_sim, lw=0, alpha=0.2, color=sns.color_palette()[2])
>>>>>>> dc0a120f
    ax2.tick_params(axis='y')
    ax1.set_zorder(ax2.get_zorder() + 1) # bring axis 1 to the front
    p = [a, b, c]
    ax1.legend(p, [p_.get_label() for p_ in p], frameon=True, framealpha=0.8,
                            fontsize='small')
    fig.tight_layout()
    plt.savefig(os.path.join(error_dir, 'cos_similarity_smooth.png'), dpi=300)
    plt.close()

    plt.figure()
    fig, ax1 = plt.subplots()
    plt.title(f"TF(mode={params['mode']} L={params['l']}, v rep={params['sample_weight']}) and Batch TD \n Predicted Value Function Comparison")
    ax1.set_xlabel('# MDPs')
    ax1.set_ylabel('Cosine Similarity')
    ax1.set_ylim(-0.3, 1.2)
    c, = ax1.plot(xs, mean_zo_cos_sim, label='0th Order', color=sns.color_palette()[0])
    ax1.fill_between(xs, mean_zo_cos_sim - std_zo_cos_sim,
                     mean_zo_cos_sim + std_zo_cos_sim, lw=0, alpha=0.2, color=sns.color_palette()[0])
    a, = ax1.plot(xs, mean_sensitivity_cos_sim, label='Sensitivity', color=sns.color_palette()[2])
    ax1.fill_between(xs, mean_sensitivity_cos_sim - std_sensitivity_cos_sim,
                     mean_sensitivity_cos_sim + std_sensitivity_cos_sim, lw=0, alpha=0.2, color=sns.color_palette()[2])
<<<<<<< HEAD
    import pdb; pdb.set_trace()
=======

>>>>>>> dc0a120f
    ax2 = ax1.twinx()
    ax2.set_ylabel('MSVE')
    b, = ax2.plot(xs, mean_vf_sim, label='MSVE', color=sns.color_palette()[1])
    ax2.fill_between(xs, mean_vf_sim - std_vf_sim,
                     mean_vf_sim + std_vf_sim, lw=0, alpha=0.2, color=sns.color_palette()[1])
    ax2.tick_params(axis='y')
<<<<<<< HEAD
    #ax1.set_zorder(ax2.get_zorder() + 1) # bring axis 1 to the front
    p = [a, b, c]
    ax2.legend(p, [p_.get_label() for p_ in p], frameon=True, framealpha=0.8,
                            fontsize='small', loc='center right')
=======
    ax1.set_zorder(ax2.get_zorder() + 1) # bring axis 1 to the front
    p = [a, b, c]
    ax1.legend(p, [p_.get_label() for p_ in p], frameon=True, framealpha=0.8,
                            fontsize='small')
>>>>>>> dc0a120f
    fig.tight_layout()
    plt.savefig(os.path.join(error_dir, 'cos_similarity.png'), dpi=300)
    plt.close()


def plot_attention_params(xs: np.ndarray,
                          params: dict,
                          save_dir: str,
                          log_step: int = -1,
                          plot_alpha: bool = True) -> List[str]:
    '''
    visualize the attention parameters at a specific time step
    xs: x-axis values
    params: attention parameters
    save_dir: directory to save the plots
    log_step: time step to visualize
    return the paths to the saved plots
    '''
    attn_dir = os.path.join(save_dir, 'attention_params_plots')
    if not os.path.exists(attn_dir):
        os.makedirs(attn_dir)

    # both have shape (l, 2d+1, 2d+1)
    P_mats, Q_mats = params['P'][log_step], params['Q'][log_step]
    step = xs[log_step]
    assert P_mats.shape == Q_mats.shape

    paths = []
    for l, (P, Q) in enumerate(zip(P_mats, Q_mats)):  # shape (2d+1, 2d+1)
        P = scale(P)
        Q = scale(Q)
        fig, axs = plt.subplots(nrows=1, ncols=2, figsize=(10, 5), sharey=True)
        cax1 = axs[0].matshow(P, vmin=-1, vmax=1)
        axs[0].set_title(f'Layer {l+1} P Matrix at MDP {step}')
        axs[1].matshow(Q, vmin=-1, vmax=1)
        axs[1].set_title(f'Layer {l+1} Q Matrix at MDP {step}')
        fig.colorbar(cax1, ax=axs, orientation='vertical')
        axs[0].tick_params(axis='both', which='both',
                           bottom=False, top=False, left=False, right=False)
        axs[1].tick_params(axis='both', which='both',
                           bottom=False, top=False, left=False, right=False)
        save_path = os.path.join(attn_dir, f'PQ_{l+1}_{step}.png')
        plt.savefig(save_path, dpi=300)
        plt.close(fig)
        paths.append(save_path)

    if plot_alpha:
        alphas = params['alpha']
        fig = plt.figure(figsize=(10, 5))
        plt.plot(xs, alphas)
        plt.xlabel('# MDPs')
        plt.ylabel('Alpha')
        plt.title('Alpha vs # MDPs')
        plt.savefig(os.path.join(attn_dir, 'alpha.png'))
        plt.close(fig)

    return paths


def generate_attention_params_gif(xs: dict,
                                  l: int,
                                  params: dict,
                                  save_dir: str) -> None:
    '''
    generate a gif of the attention parameters for each layer
    xs: x-axis values
    l: number of layers
    params: attention parameters
    save_dir: directory to save the gif
    '''
    gif_dir = os.path.join(save_dir, 'attention_params_gif')
    if not os.path.exists(gif_dir):
        os.makedirs(gif_dir)

    # list of lists to store the images for each layer
    gif_list = [[] for _ in range(l)]
    for step in range(len(xs)):
        paths = plot_attention_params(xs, params, gif_dir, step, False)
        for i, path in enumerate(paths):
            gif_list[i].append(imageio.imread(path))
            os.remove(path)

    for i, gif in enumerate(gif_list):
        imageio.mimwrite(os.path.join(gif_dir, f'PQ_{i+1}.gif'), gif, fps=2)

    # remove the empty directory containing the temporary images
    os.rmdir(os.path.join(gif_dir, 'attention_params_plots'))


def plot_weight_metrics(xs: np.ndarray,
                        l: int,
                        P_metrics: dict,
                        Q_metrics: dict,
                        save_dir: str,
                        params: dict) -> None:
    '''
    plot the metrics for P and Q
    xs: x-axis values
    l: number of layers
    P_metrics: metrics for P matrix
    Q_metrics: metrics for Q matrix
    save_dir: directory to save the plots
    '''
    P_metrics_dir = os.path.join(save_dir, 'P_metrics_plots')
    Q_metrics_dir = os.path.join(save_dir, 'Q_metrics_plots')
    if not os.path.exists(P_metrics_dir):
        os.makedirs(P_metrics_dir)
    if not os.path.exists(Q_metrics_dir):
        os.makedirs(Q_metrics_dir)

    plt.style.use(['science', 'ieee', 'no-latex'])
    # same layer, different metrics
    for i in range(l):
        plt.figure()
        for key, metric in P_metrics.items():
            # if sequential, add layer number to the label and title
            if params['mode'] == 'sequential':
                plt.title(
                    f'TF (mode={params["mode"]}, L={params["l"]}) $P_{i}$ Metrics')
                if key == 'norm_diff':
                    label = (r'$||P^{TF}_{%s} - P^{TD}||_2$' % (str(i)))
                elif key == 'bottom_right':
                    label = (r'$P^{TF}_{%s}[-1, -1]$' % (str(i)))
                elif key == 'avg_abs_all_others':
                    label = 'Avg Abs Others'
            else:
                plt.title(
                    f'TF (mode={params["mode"]}, L={params["l"]}) $P$ Metrics')
                if key == 'norm_diff':
                    label = (r'$||P^{TF} - P^{TD}||_2$')
                elif key == 'bottom_right':
                    label = (r'$P^{TF}[-1, -1]$')
                elif key == 'avg_abs_all_others':
                    label = 'Avg Abs Others'
            mean_metric = np.mean(metric, axis=0)  # shape (T, l)
            std_metric = np.std(metric, axis=0)
            assert mean_metric.shape == std_metric.shape
            plt.plot(xs, mean_metric[:, i], label=label)
            plt.fill_between(xs, mean_metric[:, i] - std_metric[:, i],
                             mean_metric[:, i] + std_metric[:, i], alpha=0.2)
            plt.xlabel('# MDPs')
            plt.legend(frameon=True, framealpha=0.8,
                       fontsize='small').set_alpha(0.5)
        plt.savefig(os.path.join(P_metrics_dir,
                    f'P_metrics_{i+1}.png'), dpi=300)
        plt.close()

    # same metric, different layers
    for key, metric in P_metrics.items():
        mean_metric = np.mean(metric, axis=0)  # shape (T, l)
        std_metric = np.std(metric, axis=0)
        assert mean_metric.shape == std_metric.shape
        plt.figure()
        for i in range(l):
            plt.plot(xs, mean_metric[:, i], label=f'layer={i+1}')
            plt.fill_between(xs, mean_metric[:, i] - std_metric[:, i],
                             mean_metric[:, i] + std_metric[:, i], alpha=0.2)
            plt.xlabel('# MDPs')
            plt.title(f'Transformer P Matrix {key.replace("_", " ").title()}')
            plt.legend()
        plt.savefig(os.path.join(P_metrics_dir, f'P_{key}.png'), dpi=300)
        plt.close()

    # same layer, different metrics
    for i in range(l):
        plt.figure()
        for key, metric in Q_metrics.items():
            # if sequential, add layer number to the label and title
            if params['mode'] == 'sequential':
                plt.title(
                    f'TF (mode={params["mode"]}, L={params["l"]}) $Q_{i}$ Metrics')
                if key == 'norm_diff':
                    label = (r'$||Q^{TF}_{%s} - Q^{TD}||_2$' % (str(i)))
                elif key == 'upper_left_trace':
                    label = (r'tr$(Q^{TF}_{%s}[:d, :d])$' % str(i))
                elif key == 'upper_right_trace':
                    label = (r'tr$(Q^{TF}_{%s}[:d, d:2d])$' % str(i))
                elif key == 'avg_abs_all_others':
                    label = 'Avg Abs Others'
            else:
                plt.title(
                    f'TF (mode={params["mode"]}, L={params["l"]}) $Q$ Metrics')
                if key == 'norm_diff':
                    label = (r'$||Q^{TF} - Q^{TD}||_2$')
                elif key == 'upper_left_trace':
                    label = (r'tr$(Q^{TF}[:d, :d])$')
                elif key == 'upper_right_trace':
                    label = (r'tr$(Q^{TF}[:d, d:2d])$')
                elif key == 'avg_abs_all_others':
                    label = 'Avg Abs Others'
            mean_metric = np.mean(metric, axis=0)
            std_metric = np.std(metric, axis=0)
            assert mean_metric.shape == std_metric.shape
            plt.plot(xs, mean_metric[:, i], label=label)
            plt.fill_between(xs, mean_metric[:, i] - std_metric[:, i],
                             mean_metric[:, i] + std_metric[:, i], alpha=0.2)
            plt.xlabel('# MDPs')
            plt.legend(frameon=True, framealpha=0.8,
                       fontsize='small').set_alpha(0.5)
        plt.savefig(os.path.join(Q_metrics_dir,
                    f'Q_metrics_{i+1}.png'), dpi=300)
        plt.close()

    # same metric, different layers
    for key, metric in Q_metrics.items():
        mean_metric = np.mean(metric, axis=0)
        std_metric = np.std(metric, axis=0)
        assert mean_metric.shape == std_metric.shape
        plt.figure()
        for i in range(l):
            plt.plot(xs, mean_metric[:, i], label=f'layer={i+1}')
            plt.fill_between(xs, mean_metric[:, i] - std_metric[:, i],
                             mean_metric[:, i] + std_metric[:, i], alpha=0.2)
            plt.xlabel('# MDPs')
            plt.title(f'Transformer Q Matrix {key.replace("_", " ").title()}')
            plt.legend()
        plt.savefig(os.path.join(Q_metrics_dir, f'Q_{key}.png'), dpi=300)
        plt.close()


def align_matrix_sign(Ps: np.ndarray, Qs: np.ndarray) -> Tuple[np.ndarray, np.ndarray]:
    '''
    align the sign of the matrices using the sign of the bottom right element of P
    '''
    aligned_Ps = []
    aligned_Qs = []
    for P_mats, Q_mats in zip(Ps, Qs):  # shape (l, 2d+1, 2d+1)
        P_layers = []
        Q_layers = []
        for P, Q in zip(P_mats, Q_mats):  # shape (2d+1, 2d+1)
            P_layers.append(P * np.sign(P[-1, -1]))
            Q_layers.append(Q * np.sign(P[-1, -1]))
        aligned_Ps.append(P_layers)
        aligned_Qs.append(Q_layers)
    return np.array(aligned_Ps), np.array(aligned_Qs)


def compute_weight_metrics(attn_params: dict,
                           P_true: np.ndarray,
                           Q_true: np.ndarray,
                           d: int) -> Tuple[dict, dict]:
    '''
    compute the metrics for the attention parameters
    attn_params: attention parameters from the transformer
    P_true: hard coded true P matrix
    Q_true: hard coded true Q matrix
    d: feature dimension
    '''

    P_metrics = {'norm_diff': [], 'bottom_right': [], 'avg_abs_all_others': []}
    Q_metrics = {'norm_diff': [], 'upper_left_trace': [],
                 'upper_right_trace': [], 'avg_abs_all_others': []}

    for P_t in attn_params['P']:  # shape (l, 2d+1, 2d+1)
        norm_diff_layers = []
        bottom_right_layers = []
        avg_abs_all_others_layers = []
        for P_layer in P_t:  # shape (2d+1, 2d+1)
            norm_diff, bottom_right, avg_abs_all_others = compare_P(
                P_layer, P_true, d)
            norm_diff_layers.append(norm_diff)
            bottom_right_layers.append(bottom_right)
            avg_abs_all_others_layers.append(avg_abs_all_others)
        P_metrics['norm_diff'].append(norm_diff_layers)
        P_metrics['bottom_right'].append(bottom_right_layers)
        P_metrics['avg_abs_all_others'].append(avg_abs_all_others_layers)
    for key, value in P_metrics.items():
        P_metrics[key] = np.array([value])  # shape (1, T, l)

    for Q_t in attn_params['Q']:  # shape (l, 2d+1, 2d+1)
        norm_diff_layers = []
        upper_left_trace_layers = []
        upper_right_trace_layers = []
        avg_abs_all_others_layers = []
        for Q_layer in Q_t:  # shape (2d+1, 2d+1)
            norm_diff, upper_left_trace, upper_right_trace, avg_abs_all_others = compare_Q(
                Q_layer, Q_true, d)
            norm_diff_layers.append(norm_diff)
            upper_left_trace_layers.append(upper_left_trace)
            upper_right_trace_layers.append(upper_right_trace)
            avg_abs_all_others_layers.append(avg_abs_all_others)
        Q_metrics['norm_diff'].append(norm_diff_layers)
        Q_metrics['upper_left_trace'].append(upper_left_trace_layers)
        Q_metrics['upper_right_trace'].append(upper_right_trace_layers)
        Q_metrics['avg_abs_all_others'].append(avg_abs_all_others_layers)
    for key, value in Q_metrics.items():
        Q_metrics[key] = np.array([value])  # shape (1, T, l)

    return P_metrics, Q_metrics


if __name__ == '__main__':
    runs_directory = os.path.join(
<<<<<<< HEAD
        './logs', 'linear_discounted_train', '2024-05-09-10-02-21')
=======
        './logs', 'linear_discounted_train', '2024-05-09-09-42-13')
>>>>>>> dc0a120f
    runs_to_plot = [run for run in os.listdir(
        runs_directory) if run.startswith('seed')]
    plot_multiple_runs([os.path.join(runs_directory, run)
                       for run in runs_to_plot], runs_directory)
    plot_mean_attn_params([os.path.join(runs_directory, run)
                           for run in runs_to_plot], runs_directory)<|MERGE_RESOLUTION|>--- conflicted
+++ resolved
@@ -343,15 +343,10 @@
 
     ax2 = ax1.twinx()
     ax2.set_ylabel('MSVE')
-<<<<<<< HEAD
     b, = ax2.plot(xs, mean_vf_sim_smooth, label='MSVE', color=sns.color_palette()[1])
     ax2.fill_between(xs, mean_vf_sim_smooth - std_vf_sim,
                      mean_vf_sim_smooth + std_vf_sim, lw=0, alpha=0.2, color=sns.color_palette()[1])
-=======
-    b, = ax2.plot(xs, mean_vf_sim_smooth, label='MSVE', color=sns.color_palette()[2])
-    ax2.fill_between(xs, mean_vf_sim_smooth - std_vf_sim,
-                     mean_vf_sim_smooth + std_vf_sim, lw=0, alpha=0.2, color=sns.color_palette()[2])
->>>>>>> dc0a120f
+
     ax2.tick_params(axis='y')
     ax1.set_zorder(ax2.get_zorder() + 1) # bring axis 1 to the front
     p = [a, b, c]
@@ -373,28 +368,16 @@
     a, = ax1.plot(xs, mean_sensitivity_cos_sim, label='Sensitivity', color=sns.color_palette()[2])
     ax1.fill_between(xs, mean_sensitivity_cos_sim - std_sensitivity_cos_sim,
                      mean_sensitivity_cos_sim + std_sensitivity_cos_sim, lw=0, alpha=0.2, color=sns.color_palette()[2])
-<<<<<<< HEAD
-    import pdb; pdb.set_trace()
-=======
-
->>>>>>> dc0a120f
     ax2 = ax1.twinx()
     ax2.set_ylabel('MSVE')
     b, = ax2.plot(xs, mean_vf_sim, label='MSVE', color=sns.color_palette()[1])
     ax2.fill_between(xs, mean_vf_sim - std_vf_sim,
                      mean_vf_sim + std_vf_sim, lw=0, alpha=0.2, color=sns.color_palette()[1])
     ax2.tick_params(axis='y')
-<<<<<<< HEAD
     #ax1.set_zorder(ax2.get_zorder() + 1) # bring axis 1 to the front
     p = [a, b, c]
     ax2.legend(p, [p_.get_label() for p_ in p], frameon=True, framealpha=0.8,
                             fontsize='small', loc='center right')
-=======
-    ax1.set_zorder(ax2.get_zorder() + 1) # bring axis 1 to the front
-    p = [a, b, c]
-    ax1.legend(p, [p_.get_label() for p_ in p], frameon=True, framealpha=0.8,
-                            fontsize='small')
->>>>>>> dc0a120f
     fig.tight_layout()
     plt.savefig(os.path.join(error_dir, 'cos_similarity.png'), dpi=300)
     plt.close()
@@ -688,11 +671,7 @@
 
 if __name__ == '__main__':
     runs_directory = os.path.join(
-<<<<<<< HEAD
-        './logs', 'linear_discounted_train', '2024-05-09-10-02-21')
-=======
         './logs', 'linear_discounted_train', '2024-05-09-09-42-13')
->>>>>>> dc0a120f
     runs_to_plot = [run for run in os.listdir(
         runs_directory) if run.startswith('seed')]
     plot_multiple_runs([os.path.join(runs_directory, run)
