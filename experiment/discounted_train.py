import datetime
import json
import os

import numpy as np
import torch
import torch.optim as optim
from tqdm import tqdm

from experiment.loss import weight_error_norm
from experiment.model import LinearTransformer
<<<<<<< HEAD
from experiment.plotter import (generate_attention_params_gif, load_data,
                                plot_attention_params, plot_multiple_runs)
from experiment.prompt import MDPPrompt, MDPPromptGenerator
=======
from experiment.plotter import (load_data, plot_attention_params,
                                plot_multiple_runs)
from experiment.prompt import MDPPromptGenerator, MDPPrompt
>>>>>>> b798fc80
from experiment.utils import (compute_msve, set_seed, solve_mspbe_weight,
                              solve_msve_weight)


def compute_tf_msve(v_tf: np.ndarray,
                    v_true: np.ndarray,
                    steady_d: np.ndarray) -> float:
    error = v_tf - v_true
    msve = steady_d.dot(error**2)
    return msve.item()


def compute_tf_mspbe(v_tf: np.ndarray,
                     X: np.ndarray,
                     P: np.ndarray,
                     r: np.ndarray,
                     gamma: float,
                     steady_dist: np.ndarray) -> float:

    D = np.diag(steady_dist)
    projection = X @ np.linalg.inv(X.T @ D @ X) @ X.T @ D

    pbe = projection @ (r + gamma * P @ v_tf - v_tf)
    mspbe = steady_dist.dot(pbe**2)
    return mspbe.item()

def _init_log() -> dict:
    log = {'xs': [],
           'mstde': [],
           'msve weight error norm': [],
           'mspbe weight error norm': [],
           'true msve': [],
           'transformer msve': [],
           'transformer mspbe': [],
           'P': [],
           'Q': [],
           'implicit w_tf and w_td cos sim': [],
           'w_tf w_td diff l2': []
           }
    return log

def _init_save_dir(save_dir: str) -> None:
    if save_dir is None:
        startTime = datetime.datetime.now()
        save_dir = os.path.join('./logs', 
                                "discounted_train", 
                                startTime.strftime("%Y-%m-%d-%H-%M-%S"))
        
    # Create directory if it doesn't exist
    if not os.path.exists(save_dir):
        os.makedirs(save_dir)

def _save_log(log: dict, save_dir: str) -> None:
    for key, value in log.items():
        log[key] = np.array(value)
    np.savez(os.path.join(save_dir, 'data.npz'), **log)


def train(d: int,
          s: int,
          n: int,
          l: int,
          gamma: float = 0.9,
          lmbd: float = 0.0,
          sample_weight: bool = False,
          manual: bool = False,
          mode: str = 'auto',
          lr: float = 0.001,
          weight_decay=1e-6,
          n_mdps: int = 1000,
          mini_batch_size: int = 64,
          n_batch_per_mdp: int = 5,
          log_interval: int = 10,
          save_dir: str = None,
          random_seed: int = 2):
    '''
    d: feature dimension
    s: number of states
    n: context length
    l: number of layers
    gamma: discount factor
    lmbd: eligibility trace decay
    sample_weight: sample a random true weight vector
    manual: whether to use manual weight extraction or not
    mode: 'auto' or 'sequential'
    lr: learning rate
    weight_decay: regularization
    log_interval: logging interval
    save_dir: directory to save logs
    mini_batch_size: mini batch size
    '''

    _init_save_dir(save_dir)

    set_seed(random_seed)

    tf = LinearTransformer(d, n, l, lmbd, mode=mode)

    opt = optim.Adam(tf.parameters(), lr=lr, weight_decay=weight_decay)

    log = _init_log()

    pro_gen = MDPPromptGenerator(s, d, n, gamma)

    ### Training Loop ###
    for i in tqdm(range(1, n_mdps+1)):
        pro_gen.reset_feat()  # reset feature
        pro_gen.reset_mdp(sample_weight=sample_weight)  # reset MDP
        prompt = pro_gen.get_prompt()  # get prompt object
        for _ in range(n_batch_per_mdp):
            mstde = 0.0
            Z_0 = prompt.reset()
            v_current = tf.pred_v(Z_0, manual=manual)
            for _ in range(mini_batch_size):
                Z_next, reward = prompt.step()  # slide window
                v_next = tf.pred_v(Z_next, manual=manual)
                tde = reward + gamma*v_next.detach() - v_current
                mstde += tde**2
                v_current = v_next
            mstde /= mini_batch_size
            opt.zero_grad()
            mstde.backward()
            opt.step()

        if i % log_interval == 0:
            prompt.reset()  # reset prompt for fair testing
            mdp = prompt.mdp
            phi = prompt.feature_fun.phi
            w_tf = tf.manual_weight_extraction(prompt.context(), d).detach().numpy()
            v_tf = tf.fit_value_func(prompt.context(), torch.from_numpy(phi)).detach().numpy()

            log['xs'].append(i)
            log['mstde'].append(mstde.item())

            w_msve = solve_msve_weight(mdp.steady_d, phi, mdp.v)
            log['msve weight error norm'].append(
                weight_error_norm(w_tf, w_msve).item())

            w_mspbe = solve_mspbe_weight(
                mdp.steady_d, mdp.P, phi, mdp.r, gamma)
            log['mspbe weight error norm'].append(
                weight_error_norm(w_tf, w_mspbe).item())

            true_msve = compute_msve(w_msve, mdp.steady_d, phi, mdp.v)
            log['true msve'].append(true_msve)
            tf_msve = compute_tf_msve(v_tf, mdp.v, mdp.steady_d)
            log['transformer msve'].append(tf_msve)

            tf_mspbe = compute_tf_mspbe(
                v_tf, phi, mdp.P, mdp.r, gamma, mdp.steady_d)
            log['transformer mspbe'].append(tf_mspbe)

            w_tf_w_td_cos_sim, w_tf_w_td_diff_l2= compare_tf_td_weight(tf, prompt)
            log['implicit w_tf and w_td cos sim'].append(w_tf_w_td_cos_sim)
            log['w_tf w_td diff l2'].append(w_tf_w_td_diff_l2)

            if mode=='auto':
                log['P'].append([tf.attn.P.detach().numpy().copy()])
                log['Q'].append([tf.attn.Q.detach().numpy().copy()])
            else:
                log['P'].append(np.stack([layer.P.detach().numpy().copy() for layer in tf.layers]))
                log['Q'].append(np.stack([layer.Q.detach().numpy().copy() for layer in tf.layers]))

    _save_log(log, save_dir)

    hyperparameters = {
        'd': d,
        's': s,
        'n': n,
        'l': l,
        'lmbd': lmbd,
        'gamma': gamma,
        'sample_weight': sample_weight,
        'manual': manual,
        'n_mdps': n_mdps,
        'mini_batch_size': mini_batch_size,
        'n_batch_per_mdp': n_batch_per_mdp,
        'lr': lr,
        'weight_decay': weight_decay,
        'log_interval': log_interval,
        'random_seed': random_seed,
        'mode': mode
    }

    # Save hyperparameters as JSON
    with open(os.path.join(save_dir, 'params.json'), 'w') as f:
        json.dump(hyperparameters, f)


def run_hyperparam_search():
    torch.manual_seed(2)
    np.random.seed(2)
    d = 5
    n = 200
    # l = 4
    # s = int(n/10)  # number of states equal to the context length
    s_frac = 10
    for l in [1, 2, 4, 6]:
        for sw in [True, False]:
            s = int(n/s_frac)
            train(d, s, n, l, lmbd=0.0, sample_weight=sw, epochs=25_000,
                  log_interval=250, save_dir='l{layer}_s{s_}_sw{samp_w}'.format(layer=l, s_=s, samp_w=sw))
            
# computes the cosine similarity between the tf forward pass and TD
def compare_tf_td_weight( tf:LinearTransformer,  prompt: MDPPrompt):
    '''
    computes the cosine similarity between the transformer forward pass implicit weight and the TD update weight 
    tf: an instance of LinearTransformer
    prompt: an instance of MDPPrompt
    '''
    # transformer should perform l steps of TD
    # extract the implicit weight from the transformer
    implicit_w_tf = tf.manual_weight_extraction(prompt.context(), tf.d).detach().numpy()
    w_td = torch.zeros((tf.d,1), requires_grad = False)
    # unroll td for the same number of steps as the transformer
    if tf.mode == 'auto':
        # P and Q could differ from the hardcoded P and Q values by some constant learning rate
        # We rescale the learning rate for td accordingly
        C_p, C_q= rescale_lr(tf.attn.P.detach().numpy(), tf.attn.Q.detach().numpy())
        for layer in range(tf.l):
            w_td, v_td = prompt.td_update(w_td, lr = C_p*C_q)
    else: # sequential
        for l, layer in enumerate(tf.layers):
            C_p, C_q = rescale_lr(layer.P.detach().numpy(), layer.Q.detach().numpy())
            w_td, v_td = prompt.td_update(w_td, lr = C_p*C_q)
    w_td = w_td.numpy()
    cosine_similarity = w_td.T @ implicit_w_tf / (np.linalg.norm(w_td) * np.linalg.norm(implicit_w_tf))
    return cosine_similarity.item(), np.linalg.norm(w_td-implicit_w_tf)

def compare_tf_td_values(tf:LinearTransformer, prompt: MDPPrompt):
    pass

def rescale_lr(P: np.ndarray, Q: np.ndarray):
    '''
    P: the P matrix
    Q: the Q matrix
    '''
    C_P = np.max(P)
    C_Q = np.max(Q)
    return C_P, C_Q

if __name__ == '__main__':
    from plotter import (compute_weight_metrics, plot_error_data,
                         plot_weight_metrics, process_log)
    from utils import get_hardcoded_P, get_hardcoded_Q
<<<<<<< HEAD
    d = 4
    n = 30
    l = 3
    s = 10
    mode = 'sequential'
=======
    d = 5
    n = 150
    l = 3
    s = int(n/10)
    mode = 'auto'
>>>>>>> b798fc80
    startTime = datetime.datetime.now()
    save_dir = os.path.join('./logs', "discounted_train", startTime.strftime("%Y-%m-%d-%H-%M-%S"))
    data_dirs = []
    for seed in range(5):
        data_dir = os.path.join(save_dir, f'seed_{seed}')
        data_dirs.append(data_dir)
        train(d, s, n, l, lmbd=0.0, mode=mode,
              n_mdps=5000, log_interval=25, random_seed=seed, save_dir=data_dir,)
        log, hyperparams = load_data(data_dir)
        xs, error_log, attn_params = process_log(log)
        l_tf = l if mode == 'sequential' else 1
        plot_error_data(xs, error_log, save_dir=data_dir)
        plot_attention_params(xs, attn_params, save_dir=data_dir)
        generate_attention_params_gif(xs, l_tf, data_dir)
        P_true = get_hardcoded_P(d)
        Q_true = get_hardcoded_Q(d)
        P_metrics, Q_metrics = compute_weight_metrics(attn_params, P_true, Q_true, d)
        plot_weight_metrics(xs, l_tf, P_metrics, Q_metrics, data_dir)
    plot_multiple_runs(data_dirs, save_dir=save_dir)<|MERGE_RESOLUTION|>--- conflicted
+++ resolved
@@ -9,15 +9,9 @@
 
 from experiment.loss import weight_error_norm
 from experiment.model import LinearTransformer
-<<<<<<< HEAD
 from experiment.plotter import (generate_attention_params_gif, load_data,
                                 plot_attention_params, plot_multiple_runs)
 from experiment.prompt import MDPPrompt, MDPPromptGenerator
-=======
-from experiment.plotter import (load_data, plot_attention_params,
-                                plot_multiple_runs)
-from experiment.prompt import MDPPromptGenerator, MDPPrompt
->>>>>>> b798fc80
 from experiment.utils import (compute_msve, set_seed, solve_mspbe_weight,
                               solve_msve_weight)
 
@@ -263,19 +257,11 @@
     from plotter import (compute_weight_metrics, plot_error_data,
                          plot_weight_metrics, process_log)
     from utils import get_hardcoded_P, get_hardcoded_Q
-<<<<<<< HEAD
     d = 4
     n = 30
     l = 3
     s = 10
     mode = 'sequential'
-=======
-    d = 5
-    n = 150
-    l = 3
-    s = int(n/10)
-    mode = 'auto'
->>>>>>> b798fc80
     startTime = datetime.datetime.now()
     save_dir = os.path.join('./logs', "discounted_train", startTime.strftime("%Y-%m-%d-%H-%M-%S"))
     data_dirs = []
