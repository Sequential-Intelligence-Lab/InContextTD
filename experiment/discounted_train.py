import matplotlib.pyplot as plt
import numpy as np
import torch
import torch.optim as optim

from experiment.model import LinearTransformer
from experiment.prompt import Prompt, Feature, MDP_Prompt
from experiment.utils import manual_weight_extraction, solve_mspbe, solve_msve
from experiment.loss import mean_squared_td_error, weight_error_norm, value_error
# from torch_in_context_td import HC_Transformer
from experiment.boyan import BoyanChain


def train(d: int,
          s: int,
          n: int,
          l: int,
          gamma: float = 0.9,
          lmbd: float = 0.0,
          lr: float = 0.001,
          epochs: int = 50_000,
          log_interval: int = 250):

    tf = LinearTransformer(d, n, l, lmbd, mode='auto')
    opt = optim.Adam(tf.parameters(), lr=lr, weight_decay=1e-5)
    features = Feature(d, s)

    # Transformer with hardcoded weights according to our analytical TD update
    # whats the TD learning rate for our case?
<<<<<<< HEAD
    # hc_tf = HC_Transformer(l, d, n)

    xs = []  # epochs
    mstdes = []  # mean squared td errors
    msve_wes = []  # mean squared value error weight error norms
    mspbe_wes = []  # mean squared projected bellman error weight error norms
    # value errors (absolute difference between true and learned tf predicted value)
    # ves = []
    # value errors (absolute difference between true and hardcoded tf predicted value)
    # hc_ves = []
    # value errors (absolute difference between learned and hardcoded tf predicted value)
    # hc_train_ves = []
    for i in range(epochs):
        # generate a new prompt
        if mdp_train:
            boyan_mdp = BoyanChain(s, gamma)
            # Markovian prompt based prompt from Boyan Chain
            pro = MDP_Prompt(boyan_mdp, features, n, gamma)
        else:
            pro = Prompt(d, n, gamma, noise=0.0)  # IID promopt
=======
    hc_tf = HC_Transformer(l, d, n)

    xs = [] # epochs
    mstdes = [] # mean squared td errors
    msves = [] # mean squared value errors
    mspbes = [] # mean squared projected bellman errors
    ves = [] # value errors (absolute difference between true and learned tf predicted value)
    w_msve_error = [] # weight error norms between learned tf and the tf that minimizes MSVE
    w_mspbe_error = [] # weight error norms between learned tf and the tf that minimizes MSPBE

    for i in range(epochs): 
        #generate a new prompt
        boyan_mdp = BoyanChain(s, gamma, noise=0.0)
        pro =  MDP_Prompt(boyan_mdp, features, n, gamma)   # Markovian prompt based prompt from Boyan Chain
>>>>>>> bec0cf0d

        Z_0 = pro.z()
        phi_query = Z_0[:d, [n]]

        # extract the learned weights from the transformer
        w_tf = manual_weight_extraction(tf, Z_0, d)
<<<<<<< HEAD
        # v_tf = w_tf.t() @ phi_query
=======
>>>>>>> bec0cf0d

        mstde = mean_squared_td_error(w_tf, Z_0, d, n)

        opt.zero_grad()
        total_loss = mstde
        # how does this backward work here if we extract w_tf manually?
        total_loss.backward(retain_graph=True)
        opt.step()

        if i % log_interval == 0:
            # Compare the learned weight with true weight value predictions
<<<<<<< HEAD
            if mdp_train:
                w_msve, msve = solve_msve(boyan_mdp.P, features.phi, boyan_mdp.v)
                w_mspbe, mspbe = solve_mspbe(boyan_mdp.P, features.phi, boyan_mdp.r, boyan_mdp.gamma)
                # true_w = torch.tensor(w_msve, dtype=torch.float32)
                # true_v = true_w.t() @ phi_query
            else:
                # get the true value
                true_w = pro.w
                true_v = true_w.t() @ phi_query

            # 1. compute the hc_tf predicted valule function
            # v_out, _ = hc_tf.forward(Z_0)
            # v_tf_hc = v_out[-1] # TODO: we have some numerial instability issue here???
=======
            w_msve, msve = solve_msve(boyan_mdp.P, features.phi, boyan_mdp.v)
            w_mspbe, mspbe = solve_mspbe(boyan_mdp.P, features.phi, boyan_mdp.r, boyan_mdp.gamma)

            w_msve = torch.tensor(w_msve, dtype=torch.float32)
            w_mspbe = torch.tensor(w_mspbe, dtype=torch.float32)
            
            # TODO: Compare with Batch TD
            # 1. compute the hc_tf predicted valule function
            #v_out, _ = hc_tf.forward(Z_0)
            #v_tf_hc = v_out[-1] 
>>>>>>> bec0cf0d

            # 2. compute the value function using l batch TD updates
            # TODO: implement td_update for the MDP_Prompt class
            # w_manual = torch.zeros((d, 1))
            # for _ in range(l):
            #    w_manual, v_manual = pro.td_update(w_manual) #no preconditioning

            xs.append(i)
            mstdes.append(mstde.item())
<<<<<<< HEAD
            msve_wes.append(weight_error_norm(w_tf, torch.tensor(w_msve)).item())
            mspbe_wes.append(weight_error_norm(w_tf, torch.tensor(w_mspbe)).item())
            # wes.append(weight_error_norm(w_tf, true_w).item())
            # ves.append(value_error(v_tf, true_v).item())
            # hc_ves.append(value_error(v_manual,true_v).item()) # compare VE btw hc_tf and the ground truth
            # hc_train_ves.append(value_error(v_manual, v_tf).item()) # compare prediction error between the learned tf with the hc_TD tf

            print('Epoch:', i)
            print('Transformer Learned Weight:\n', w_tf.detach().numpy())
            print('MSVE Weight:\n', w_msve)
            print('MSPBE Weight:\n', w_mspbe)
            # print('True Weight:\n', true_w.numpy())

    xs.append(epochs)
    mstdes.append(mstde.item())
    msve_wes.append(weight_error_norm(w_tf, torch.tensor(w_msve)).item())
    mspbe_wes.append(weight_error_norm(w_tf, torch.tensor(w_mspbe)).item())
    # wes.append(weight_error_norm(w_tf, true_w).item())
    # ves.append(value_error(v_tf, true_v).item())
    # hc_ves.append(value_error(true_v, v_manual).item())
    # hc_train_ves.append(value_error(v_tf, v_manual).item())

    print('Transformer Learned Weight:\n', w_tf.detach().numpy())
    plt.figure()
    plt.title('Learned Transformer vs Ground Truth')
    plt.yscale('log')
    plt.plot(xs, mstdes, label='Mean Squared TD Error')
    plt.plot(xs, msve_wes, label='MSVE Weight Error Norm')
    plt.plot(xs, mspbe_wes, label='MSPBE Weight Error Norm')
    # plt.plot(xs, wes, label='Weight(w) Error Norm')
    # plt.plot(xs, ves, label='Absolute Value Error (vs True Value)')
    # plt.plot(xs, hc_train_ves, label='AVE (Learned TF vs HC)')
=======
            msves.append(msve)
            mspbes.append(mspbe)
            w_msve_error.append(weight_error_norm(w_tf, w_msve).item())
            w_mspbe_error.append(weight_error_norm(w_tf, w_mspbe).item())
            #ves.append(value_error(v_tf, true_v).item())
            #hc_ves.append(value_error(v_manual,true_v).item()) # compare VE btw hc_tf and the ground truth
            #hc_train_ves.append(value_error(v_manual, v_tf).item()) # compare prediction error between the learned tf with the hc_TD tf

            print('Epoch:', i)
            print('Transformer Learned Weight:\n', w_tf.detach().numpy())
            print('MVSE Minimizer:\n', w_msve.numpy())
            print('MSPBE Minimizer:\n', w_mspbe.numpy())

    xs.append(epochs)
    mstdes.append(mstde.item())
    msves.append(msve)
    mspbes.append(mspbe)
    w_msve_error.append(weight_error_norm(w_tf, w_msve).item())
    w_mspbe_error.append(weight_error_norm(w_tf, w_mspbe).item())
    #ves.append(value_error(v_tf, true_v).item())
    #hc_ves.append(value_error(true_v, v_manual).item())
    #hc_train_ves.append(value_error(v_tf, v_manual).item())

    print('Transformer Learned Weight:\n', w_tf.detach().numpy())
    plt.figure()
    plt.title('Learned Transformer Weights vs MSVE and MSPBE Minimizing Weights')
    #plt.yscale('log')
    plt.plot(xs, w_msve_error, label='Weight(w) Error Norm (MSVE)')
    plt.plot(xs, w_mspbe_error, label='Weight(w) Error Norm (MSPBE)')
    #plt.plot(xs, ves, label='Absolute Value Error (vs True Value)')
    #plt.plot(xs, hc_train_ves, label='AVE (Learned TF vs HC)')
>>>>>>> bec0cf0d
    plt.grid()
    plt.legend()
    plt.show()

<<<<<<< HEAD
    # plt.figure()
    # plt.title('Learned Transformer vs Hardcoded Transformer')
    # plt.yscale('log')
    # plt.plot(xs, hc_ves, label='AVE (HC vs Ground Truth)')
    # plt.grid()
    # plt.legend()
    # plt.show()

=======
    plt.figure()
    plt.title('Learned Transformer Performance')
    #plt.yscale('log')
    plt.plot(xs, mstdes, label='Mean Squared TD Error')
    #plt.plot(xs, msves, label='Mean Squared Value Error')
    #plt.plot(xs, mspbes, label='Mean Squared Projected Bellman Error')
    plt.grid()
    plt.legend()
    plt.show()
>>>>>>> bec0cf0d

if __name__ == '__main__':
    torch.manual_seed(2)
    np.random.seed(2)
    d = 5
<<<<<<< HEAD
    n = 200
    l = 4
    s = 10
    train(d, s, n, l, lmbd=0.0, epochs=10000, mdp_train=True)
=======
    n = 300
    l = 6
    s= int(n/4) # number of states equal to the context length
    train(d, s, n, l, lmbd=0.0, epochs=100_000)
>>>>>>> bec0cf0d
<|MERGE_RESOLUTION|>--- conflicted
+++ resolved
@@ -27,29 +27,7 @@
 
     # Transformer with hardcoded weights according to our analytical TD update
     # whats the TD learning rate for our case?
-<<<<<<< HEAD
     # hc_tf = HC_Transformer(l, d, n)
-
-    xs = []  # epochs
-    mstdes = []  # mean squared td errors
-    msve_wes = []  # mean squared value error weight error norms
-    mspbe_wes = []  # mean squared projected bellman error weight error norms
-    # value errors (absolute difference between true and learned tf predicted value)
-    # ves = []
-    # value errors (absolute difference between true and hardcoded tf predicted value)
-    # hc_ves = []
-    # value errors (absolute difference between learned and hardcoded tf predicted value)
-    # hc_train_ves = []
-    for i in range(epochs):
-        # generate a new prompt
-        if mdp_train:
-            boyan_mdp = BoyanChain(s, gamma)
-            # Markovian prompt based prompt from Boyan Chain
-            pro = MDP_Prompt(boyan_mdp, features, n, gamma)
-        else:
-            pro = Prompt(d, n, gamma, noise=0.0)  # IID promopt
-=======
-    hc_tf = HC_Transformer(l, d, n)
 
     xs = [] # epochs
     mstdes = [] # mean squared td errors
@@ -63,17 +41,12 @@
         #generate a new prompt
         boyan_mdp = BoyanChain(s, gamma, noise=0.0)
         pro =  MDP_Prompt(boyan_mdp, features, n, gamma)   # Markovian prompt based prompt from Boyan Chain
->>>>>>> bec0cf0d
 
         Z_0 = pro.z()
         phi_query = Z_0[:d, [n]]
 
         # extract the learned weights from the transformer
         w_tf = manual_weight_extraction(tf, Z_0, d)
-<<<<<<< HEAD
-        # v_tf = w_tf.t() @ phi_query
-=======
->>>>>>> bec0cf0d
 
         mstde = mean_squared_td_error(w_tf, Z_0, d, n)
 
@@ -85,21 +58,6 @@
 
         if i % log_interval == 0:
             # Compare the learned weight with true weight value predictions
-<<<<<<< HEAD
-            if mdp_train:
-                w_msve, msve = solve_msve(boyan_mdp.P, features.phi, boyan_mdp.v)
-                w_mspbe, mspbe = solve_mspbe(boyan_mdp.P, features.phi, boyan_mdp.r, boyan_mdp.gamma)
-                # true_w = torch.tensor(w_msve, dtype=torch.float32)
-                # true_v = true_w.t() @ phi_query
-            else:
-                # get the true value
-                true_w = pro.w
-                true_v = true_w.t() @ phi_query
-
-            # 1. compute the hc_tf predicted valule function
-            # v_out, _ = hc_tf.forward(Z_0)
-            # v_tf_hc = v_out[-1] # TODO: we have some numerial instability issue here???
-=======
             w_msve, msve = solve_msve(boyan_mdp.P, features.phi, boyan_mdp.v)
             w_mspbe, mspbe = solve_mspbe(boyan_mdp.P, features.phi, boyan_mdp.r, boyan_mdp.gamma)
 
@@ -110,7 +68,6 @@
             # 1. compute the hc_tf predicted valule function
             #v_out, _ = hc_tf.forward(Z_0)
             #v_tf_hc = v_out[-1] 
->>>>>>> bec0cf0d
 
             # 2. compute the value function using l batch TD updates
             # TODO: implement td_update for the MDP_Prompt class
@@ -120,40 +77,6 @@
 
             xs.append(i)
             mstdes.append(mstde.item())
-<<<<<<< HEAD
-            msve_wes.append(weight_error_norm(w_tf, torch.tensor(w_msve)).item())
-            mspbe_wes.append(weight_error_norm(w_tf, torch.tensor(w_mspbe)).item())
-            # wes.append(weight_error_norm(w_tf, true_w).item())
-            # ves.append(value_error(v_tf, true_v).item())
-            # hc_ves.append(value_error(v_manual,true_v).item()) # compare VE btw hc_tf and the ground truth
-            # hc_train_ves.append(value_error(v_manual, v_tf).item()) # compare prediction error between the learned tf with the hc_TD tf
-
-            print('Epoch:', i)
-            print('Transformer Learned Weight:\n', w_tf.detach().numpy())
-            print('MSVE Weight:\n', w_msve)
-            print('MSPBE Weight:\n', w_mspbe)
-            # print('True Weight:\n', true_w.numpy())
-
-    xs.append(epochs)
-    mstdes.append(mstde.item())
-    msve_wes.append(weight_error_norm(w_tf, torch.tensor(w_msve)).item())
-    mspbe_wes.append(weight_error_norm(w_tf, torch.tensor(w_mspbe)).item())
-    # wes.append(weight_error_norm(w_tf, true_w).item())
-    # ves.append(value_error(v_tf, true_v).item())
-    # hc_ves.append(value_error(true_v, v_manual).item())
-    # hc_train_ves.append(value_error(v_tf, v_manual).item())
-
-    print('Transformer Learned Weight:\n', w_tf.detach().numpy())
-    plt.figure()
-    plt.title('Learned Transformer vs Ground Truth')
-    plt.yscale('log')
-    plt.plot(xs, mstdes, label='Mean Squared TD Error')
-    plt.plot(xs, msve_wes, label='MSVE Weight Error Norm')
-    plt.plot(xs, mspbe_wes, label='MSPBE Weight Error Norm')
-    # plt.plot(xs, wes, label='Weight(w) Error Norm')
-    # plt.plot(xs, ves, label='Absolute Value Error (vs True Value)')
-    # plt.plot(xs, hc_train_ves, label='AVE (Learned TF vs HC)')
-=======
             msves.append(msve)
             mspbes.append(mspbe)
             w_msve_error.append(weight_error_norm(w_tf, w_msve).item())
@@ -185,21 +108,10 @@
     plt.plot(xs, w_mspbe_error, label='Weight(w) Error Norm (MSPBE)')
     #plt.plot(xs, ves, label='Absolute Value Error (vs True Value)')
     #plt.plot(xs, hc_train_ves, label='AVE (Learned TF vs HC)')
->>>>>>> bec0cf0d
     plt.grid()
     plt.legend()
     plt.show()
 
-<<<<<<< HEAD
-    # plt.figure()
-    # plt.title('Learned Transformer vs Hardcoded Transformer')
-    # plt.yscale('log')
-    # plt.plot(xs, hc_ves, label='AVE (HC vs Ground Truth)')
-    # plt.grid()
-    # plt.legend()
-    # plt.show()
-
-=======
     plt.figure()
     plt.title('Learned Transformer Performance')
     #plt.yscale('log')
@@ -209,20 +121,12 @@
     plt.grid()
     plt.legend()
     plt.show()
->>>>>>> bec0cf0d
 
 if __name__ == '__main__':
     torch.manual_seed(2)
     np.random.seed(2)
     d = 5
-<<<<<<< HEAD
-    n = 200
-    l = 4
-    s = 10
-    train(d, s, n, l, lmbd=0.0, epochs=10000, mdp_train=True)
-=======
     n = 300
     l = 6
     s= int(n/4) # number of states equal to the context length
-    train(d, s, n, l, lmbd=0.0, epochs=100_000)
->>>>>>> bec0cf0d
+    train(d, s, n, l, lmbd=0.0, epochs=100_000)