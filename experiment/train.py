import datetime
import json
import os

import numpy as np
import torch
import torch.optim as optim
from tqdm import tqdm

from experiment.model import HardLinearTransformer, Transformer
from experiment.prompt import MRPPromptGenerator
from experiment.utils import (compare_sensitivity, compute_msve, set_seed,
                               implicit_weight_sim)
from MRP.mrp import MRP


def _init_log() -> dict:
    log = {'xs': [],
           'alpha': [],
           #'mstde': [],
           #'mstde hard': [],
           'v_tf v_td msve': [],
           'implicit_weight_sim': [],
           'sensitivity cos sim': [],
           'P': [],
           'Q': []}
    return log


def _init_save_dir(save_dir: str) -> None:
    if save_dir is None:
        startTime = datetime.datetime.now()
        save_dir = os.path.join('./logs',
                                "train",
                                startTime.strftime("%Y-%m-%d-%H-%M-%S"))

    # Create directory if it doesn't exist
    if not os.path.exists(save_dir):
        os.makedirs(save_dir)


def _save_log(log: dict, save_dir: str) -> None:
    for key, value in log.items():
        log[key] = np.array(value)
    np.savez(os.path.join(save_dir, 'data.npz'), **log)


def train(d: int,
          s: int,
          n: int,
          l: int,
          gamma: float = 0.9,
          lmbd: float = 0.0,
          activation: str = 'identity',
          sample_weight: bool = False,
          mode: str = 'auto',
          lr: float = 0.001,
          weight_decay=1e-6,
          n_mrps: int = 1000,
          mini_batch_size: int = 64,
          n_batch_per_mrp: int = 5,
          log_interval: int = 10,
          save_dir: str = None,
          random_seed: int = 2):
    '''
    d: feature dimension
    s: number of states
    n: context length
    l: number of layers
    gamma: discount factor
    lmbd: eligibility trace decay
    activation: activation function (e.g. softmax, identity, relu)
    sample_weight: sample a random true weight vector
    mode: 'auto' or 'sequential'
    lr: learning rate
    weight_decay: regularization
    log_interval: logging interval
    save_dir: directory to save logs
    mini_batch_size: mini batch size
    n_batch_per_mrp: number of batches per MRP
    n_mrps: number of MRPs
    random_seed: random seed
    '''

    _init_save_dir(save_dir)

    set_seed(random_seed)

   
    tf = Transformer(d, n, l, lmbd, activation=activation, mode=mode) # trainable transformer
    tf_batch_td = HardLinearTransformer(d, n, l, lmbd) # this is the hardcoded transformer that implements Batch TD with fixed weights

    opt = optim.Adam(tf.parameters(), lr=lr, weight_decay=weight_decay)    
    opt_hard = optim.Adam(tf_batch_td.parameters(), lr=lr, weight_decay=weight_decay)
    log = _init_log()

    pro_gen = MRPPromptGenerator(s, d, n, gamma)

    ### Training Loop ###
    for i in tqdm(range(1, n_mrps+1)):
        pro_gen.reset_feat()  # reset feature
<<<<<<< HEAD
        pro_gen.reset_mrp(sample_weight=sample_weight)  # reset MDP
=======
        pro_gen.reset_mrp(sample_weight=sample_weight)  # reset MRP
>>>>>>> 3f1b489a
        prompt = pro_gen.get_prompt()  # get prompt object
        for _ in range(n_batch_per_mrp):
            mstde = 0.0
            mstde_hard = 0.0
            Z_0 = prompt.reset()
            v_current = tf.pred_v(Z_0)
            v_hard_current = tf_batch_td.pred_v(Z_0)
            for _ in range(mini_batch_size):
                Z_next, reward = prompt.step()  # slide window
                v_next = tf.pred_v(Z_next)
                v_hard_next = tf_batch_td.pred_v(Z_next)
                tde = reward + gamma*v_next.detach() - v_current
                tde_hard = reward + gamma*v_hard_next.detach() - v_hard_current
                mstde += tde**2
                mstde_hard += tde_hard**2
                v_current = v_next
                v_hard_current = v_hard_next
            mstde /= mini_batch_size # MSTDE for the trainable transformer
            mstde_hard /= mini_batch_size # MSTDE for the hardcoded transformer
            opt.zero_grad()
            mstde.backward()
            opt.step()
            # the learning rate for batch td (alpha) is still trainable so we need to backpropagate
            opt_hard.zero_grad()
            mstde_hard.backward() 
            opt_hard.step()

        if i % log_interval == 0:
            prompt.reset()  # reset prompt for fair testing
            mrp: MRP = prompt.mrp
            phi: np.ndarray = prompt.get_feature_mat().numpy()
            steady_d: np.ndarray = mrp.steady_d

            v_tf: np.ndarray = tf.fit_value_func(
                prompt.context(), torch.from_numpy(phi)).detach().numpy()
            v_td: np.ndarray = tf_batch_td.fit_value_func(
                prompt.context(), torch.from_numpy(phi)).detach().numpy()

            log['xs'].append(i)

            log['alpha'].append(tf_batch_td.attn.alpha.item())

            # Value Difference (VD)
            log['v_tf v_td msve'].append(compute_msve(v_tf, v_td, steady_d))

            # Sensitivity Similarity (SS)
            sens_cos_sim = compare_sensitivity(tf, tf_batch_td, prompt)
            log['sensitivity cos sim'].append(sens_cos_sim)

            # Implicit Weight Similarity (IWS)
            iws = implicit_weight_sim(v_tf, tf_batch_td, prompt)
            log['implicit_weight_sim'].append(iws)

            if mode == 'auto':
                log['P'].append([tf.attn.P.detach().numpy().copy()])
                log['Q'].append([tf.attn.Q.detach().numpy().copy()])
            else:
                log['P'].append(
                    np.stack([layer.P.detach().numpy().copy() for layer in tf.layers]))
                log['Q'].append(
                    np.stack([layer.Q.detach().numpy().copy() for layer in tf.layers]))
            #import pdb; pdb.set_trace()

    _save_log(log, save_dir)
    
    hyperparameters = {
        'd': d,
        's': s,
        'n': n,
        'l': l,
        'lmbd': lmbd,
        'gamma': gamma,
        'sample_weight': sample_weight,
        'n_mrps': n_mrps,
        'mini_batch_size': mini_batch_size,
        'n_batch_per_mrp': n_batch_per_mrp,
        'lr': lr,
        'weight_decay': weight_decay,
        'log_interval': log_interval,
        'random_seed': random_seed,
        'mode': mode,
        'linear': True
    }

    # Save hyperparameters as JSON
    with open(os.path.join(save_dir, 'params.json'), 'w') as f:
        json.dump(hyperparameters, f)
<|MERGE_RESOLUTION|>--- conflicted
+++ resolved
@@ -99,11 +99,7 @@
     ### Training Loop ###
     for i in tqdm(range(1, n_mrps+1)):
         pro_gen.reset_feat()  # reset feature
-<<<<<<< HEAD
-        pro_gen.reset_mrp(sample_weight=sample_weight)  # reset MDP
-=======
         pro_gen.reset_mrp(sample_weight=sample_weight)  # reset MRP
->>>>>>> 3f1b489a
         prompt = pro_gen.get_prompt()  # get prompt object
         for _ in range(n_batch_per_mrp):
             mstde = 0.0
