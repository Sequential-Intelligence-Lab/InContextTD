import datetime
import json
import os

import numpy as np
import torch
import torch.optim as optim
from tqdm import tqdm

from experiment.model import HardLinearTransformer, Transformer
from experiment.plotter import (generate_attention_params_gif, load_data,
                                plot_attention_params, plot_mean_attn_params,
                                plot_multiple_runs)
from experiment.prompt import MDPPrompt, MDPPromptGenerator
from experiment.utils import compute_msve, cos_sim, set_seed, zero_order_comparison
from MRP.mrp import MRP


def _init_log() -> dict:
    log = {'xs': [],
           'alpha': [],
           'mstde': [],
           'mstde hard': [],
           'transformer msve': [],
           'zero order cos sim': [],
           'first order cos sim': [],
<<<<<<< HEAD
           'sensitivity cos sim': [],
           'sensitivity l2 dist': [],
=======
>>>>>>> 50936b10
           'value dist': [],
           'P': [],
           'Q': [],
            'v_tf v_td msve': []
           }
    return log


def _init_save_dir(save_dir: str) -> None:
    if save_dir is None:
        startTime = datetime.datetime.now()
        save_dir = os.path.join('./logs',
                                "nonlinear_discounted_train",
                                startTime.strftime("%Y-%m-%d-%H-%M-%S"))

    # Create directory if it doesn't exist
    if not os.path.exists(save_dir):
        os.makedirs(save_dir)


def _save_log(log: dict, save_dir: str) -> None:
    for key, value in log.items():
        log[key] = np.array(value)
    np.savez(os.path.join(save_dir, 'data.npz'), **log)


def train(d: int,
          s: int,
          n: int,
          l: int,
          gamma: float = 0.9,
          lmbd: float = 0.0,
          activation: str = 'softmax',
          sample_weight: bool = False,
          mode: str = 'auto',
          lr: float = 0.001,
          weight_decay=1e-6,
          n_mdps: int = 1000,
          mini_batch_size: int = 64,
          n_batch_per_mdp: int = 5,
          log_interval: int = 10,
          save_dir: str = None,
          random_seed: int = 2):
    '''
    d: feature dimension
    s: number of states
    n: context length
    l: number of layers
    gamma: discount factor
    lmbd: eligibility trace decay
    sample_weight: sample a random true weight vector
    mode: 'auto' or 'sequential'
    lr: learning rate
    weight_decay: regularization
    log_interval: logging interval
    save_dir: directory to save logs
    mini_batch_size: mini batch size
    n_batch_per_mdp: number of batches per MDP
    n_mdps: number of MDPs
    random_seed: random seed
    '''
    _init_save_dir(save_dir)

    set_seed(random_seed)

    tf = Transformer(d, n, l, lmbd, activation=activation, mode=mode)
    tf_hard = HardLinearTransformer(d, n, l, lmbd)

    opt = optim.Adam(tf.parameters(), lr=lr, weight_decay=weight_decay)
    opt_hard = optim.Adam(tf_hard.parameters(), lr=lr,
                          weight_decay=weight_decay)

    log = _init_log()

    pro_gen = MDPPromptGenerator(s, d, n, gamma)

    ### Training Loop ###
    for i in tqdm(range(1, n_mdps+1)):
        pro_gen.reset_feat()  # reset feature
        pro_gen.reset_mdp(sample_weight=sample_weight)  # reset MDP
        prompt = pro_gen.get_prompt()  # get prompt object
        for _ in range(n_batch_per_mdp):
            mstde = 0.0
            mstde_hard = 0.0
            Z_0 = prompt.reset()
            v_current = tf.pred_v(Z_0)
            v_current_hard = tf_hard.pred_v(Z_0)
            for _ in range(mini_batch_size):
                Z_next, reward = prompt.step()  # slide window
                v_next = tf.pred_v(Z_next)
                v_next_hard = tf_hard.pred_v(Z_next)
                tde = reward + gamma*v_next.detach() - v_current
                tde_hard = reward + gamma*v_next_hard.detach() - v_current_hard
                mstde += tde**2
                mstde_hard += tde_hard**2
                v_current = v_next
                v_current_hard = v_next_hard
            mstde /= mini_batch_size
            mstde_hard /= mini_batch_size
            opt.zero_grad()
            mstde.backward()
            opt.step()
            opt_hard.zero_grad()
            mstde_hard.backward()
            opt_hard.step()

        if i % log_interval == 0:
            prompt.reset()  # reset prompt for fair testing
            mdp: MRP = prompt.mdp
            Phi: np.ndarray = prompt.get_feature_mat().numpy()
            steady_d: np.ndarray = mdp.steady_d
            true_v: np.ndarray = mdp.v
            v_tf: np.ndarray = tf.fit_value_func(
                prompt.context(), prompt.get_feature_mat()).detach().numpy()
            w_td: np.ndarray = tf_hard.manual_weight_extraction(
                prompt.context(), d).detach().numpy()
            v_tf_hard: np.ndarray = tf_hard.fit_value_func(
                prompt.context(), prompt.get_feature_mat()).detach().numpy()

            log['xs'].append(i)
            log['alpha'].append(tf_hard.attn.alpha.item())
            log['mstde'].append(mstde.item())
            log['mstde hard'].append(mstde_hard.item())

            tf_msve = compute_msve(v_tf, true_v, steady_d)
            log['transformer msve'].append(tf_msve)


            vf_sim = compute_msve(v_tf, v_tf_hard, steady_d)
            log['v_tf v_td msve'].append(vf_sim)

            zo_cos_sim= zero_order_comparison(v_tf, w_td,
                                                           Phi, steady_d)
            log['zero order cos sim'].append(zo_cos_sim)

            fo_cos_sim = first_order_comparison(tf, tf_hard, prompt, Phi, steady_d)
            log['first order cos sim'].append(fo_cos_sim)

            sensitivity_cos_sim, l2_dist = compare_sensitivity(tf, tf_hard, prompt)
            log['sensitivity cos sim'].append(sensitivity_cos_sim)
            log['sensitivity l2 dist'].append(l2_dist)

            if mode == 'auto':
                log['P'].append([tf.attn.P.detach().numpy().copy()])
                log['Q'].append([tf.attn.Q.detach().numpy().copy()])
            else:
                log['P'].append(
                    np.stack([layer.P.detach().numpy().copy() for layer in tf.layers]))
                log['Q'].append(
                    np.stack([layer.Q.detach().numpy().copy() for layer in tf.layers]))

    _save_log(log, save_dir)

    hyperparameters = {
        'd': d,
        's': s,
        'n': n,
        'l': l,
        'lmbd': lmbd,
        'gamma': gamma,
        'sample_weight': sample_weight,
        'n_mdps': n_mdps,
        'mini_batch_size': mini_batch_size,
        'n_batch_per_mdp': n_batch_per_mdp,
        'lr': lr,
        'weight_decay': weight_decay,
        'log_interval': log_interval,
        'random_seed': random_seed,
        'mode': mode,
        'linear': False
    }

    # Save hyperparameters as JSON
    with open(os.path.join(save_dir, 'params.json'), 'w') as f:
        json.dump(hyperparameters, f)

<<<<<<< HEAD
def compare_sensitivity(tf: Transformer, 
                        tf_hard: HardLinearTransformer, 
                        prompt: MDPPrompt):
    '''
    computes the cosine similarity and l2 norm between the transformers' gradients w.r.t query
    '''
    prompt.enable_query_grad()

    tf_v = tf.pred_v(prompt.z())
    tf_v.backward()
    tf_grad = prompt.query_grad().numpy()
    prompt.zero_query_grad()

    tf_v_hard = tf_hard.pred_v(prompt.z())
    tf_v_hard.backward()
    tf_grad_hard = prompt.query_grad().numpy()
    prompt.disable_query_grad()

    l2_dist = np.linalg.norm(tf_grad - tf_grad_hard)
    return cos_sim(tf_grad, tf_grad_hard), l2_dist

def first_order_comparison(tf: Transformer,
                           tf_hard: HardLinearTransformer,
                           prompt: MDPPrompt,
                           phi: np.ndarray,
                           steady_dist: np.ndarray):
    '''
    computes the cosine similarity and l2 distance
    between the first order approximation of the batch TD transformer
    and the linear transformer
    '''
=======

def first_order_comparison(tf: Transformer,
                           tf_hard: HardLinearTransformer,
                           prompt: MDPPrompt,
                           phi: np.ndarray,
                           steady_dist: np.ndarray):
    '''
    computes the cosine similarity and l2 distance
    between the first order approximation of the batch TD transformer
    and the linear transformer
    '''
>>>>>>> 50936b10
    first_order = 0.0
    # loop over all the states in the state space
    for s in range(phi.shape[0]):
        prompt.set_query(torch.from_numpy(phi[s].reshape(-1, 1)))
        # TF approximation
        prompt.enable_query_grad()
        tf_v = tf.pred_v(prompt.z())
        tf_v.backward()
        tf_grad = prompt.query_grad().numpy()
        prompt.zero_query_grad()

        # Hardcoded approximation
        tf_v_hard = tf_hard.pred_v(prompt.z())
        tf_v_hard.backward()
        tf_grad_hard = prompt.query_grad().numpy()
        prompt.disable_query_grad()

        first_order_tf = np.concatenate([tf_grad.flatten(), [tf_v.item()]])
        first_order_hard = np.concatenate([tf_grad_hard.flatten(), [tf_v_hard.item()]])

        # compute the cosine similarity weighted by the stationary distribution
        first_order += cos_sim(first_order_tf, first_order_hard)* steady_dist[s]
    return first_order


if __name__ == '__main__':
    from plotter import (compute_weight_metrics, plot_error_data,
                         plot_weight_metrics, process_log)
    from utils import get_hardcoded_P, get_hardcoded_Q
    d = 4
    n = 30
    l = 3
    s = 10
    gamma = 0.9
    mode = 'auto'
    startTime = datetime.datetime.now()
    save_dir = os.path.join(
        './logs', "nonlinear_discounted_train", startTime.strftime("%Y-%m-%d-%H-%M-%S"))
    data_dirs = []
    for seed in [38, 42, 99, 128, 256]:
        data_dir = os.path.join(save_dir, f'seed_{seed}')
        data_dirs.append(data_dir)
        train(d, s, n, l, lmbd=0.0, mode=mode,
              n_mdps=4000, log_interval=10,
              random_seed=seed, save_dir=data_dir,
              gamma=gamma, sample_weight=True)
        log, hyperparams = load_data(data_dir)
        xs, error_log, attn_params = process_log(log)
        l_tf = l if mode == 'sequential' else 1
        plot_error_data(xs, error_log, save_dir=data_dir, params=hyperparams)
        plot_attention_params(xs, attn_params, save_dir=data_dir)
        # generate_attention_params_gif(xs, l_tf, attn_params, data_dir)
        P_true = get_hardcoded_P(d)
        Q_true = get_hardcoded_Q(d)
        P_metrics, Q_metrics = compute_weight_metrics(
            attn_params, P_true, Q_true, d)
        plot_weight_metrics(xs, l_tf, P_metrics, Q_metrics,
                            data_dir, params=hyperparams)
    plot_multiple_runs(data_dirs, save_dir=save_dir)
    plot_mean_attn_params(data_dirs, save_dir=save_dir)<|MERGE_RESOLUTION|>--- conflicted
+++ resolved
@@ -24,11 +24,8 @@
            'transformer msve': [],
            'zero order cos sim': [],
            'first order cos sim': [],
-<<<<<<< HEAD
            'sensitivity cos sim': [],
            'sensitivity l2 dist': [],
-=======
->>>>>>> 50936b10
            'value dist': [],
            'P': [],
            'Q': [],
@@ -205,7 +202,6 @@
     with open(os.path.join(save_dir, 'params.json'), 'w') as f:
         json.dump(hyperparameters, f)
 
-<<<<<<< HEAD
 def compare_sensitivity(tf: Transformer, 
                         tf_hard: HardLinearTransformer, 
                         prompt: MDPPrompt):
@@ -237,19 +233,6 @@
     between the first order approximation of the batch TD transformer
     and the linear transformer
     '''
-=======
-
-def first_order_comparison(tf: Transformer,
-                           tf_hard: HardLinearTransformer,
-                           prompt: MDPPrompt,
-                           phi: np.ndarray,
-                           steady_dist: np.ndarray):
-    '''
-    computes the cosine similarity and l2 distance
-    between the first order approximation of the batch TD transformer
-    and the linear transformer
-    '''
->>>>>>> 50936b10
     first_order = 0.0
     # loop over all the states in the state space
     for s in range(phi.shape[0]):
