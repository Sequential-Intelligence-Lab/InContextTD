import datetime
import os
from argparse import ArgumentParser, Namespace

from joblib import Parallel, delayed

from experiment.plotter import (plot_attn_params, plot_error_data,
                                plot_weight_metrics)
from experiment.train import train


def run_training_for_seed(seed: int, train_args: Namespace, is_linear: bool):
    data_dir = os.path.join(train_args['save_dir'], f'seed_{seed}')
    train_args['save_dir'] = data_dir
    train_args['random_seed'] = seed

    train(**train_args)

    # make the directory to save the figures into
    figure_dir = os.path.join(data_dir, 'figures')
    if not os.path.exists(figure_dir):
        os.makedirs(figure_dir)

    plot_error_data([data_dir], figure_dir)
    plot_attn_params([data_dir], figure_dir)
    if is_linear:
        # the weight metrics are only sensible for linear transformers
        plot_weight_metrics([data_dir], figure_dir)


if __name__ == '__main__':
    parser = ArgumentParser()
    parser.add_argument('-d', '--dim_feature', type=int,
                        help='feature dimension', default=4)
    parser.add_argument('-s', '--num_states', type=int,
                        help='number of states', default=10)
    parser.add_argument('-n', '--context_length', type=int,
                        help='context length', default=30)
    parser.add_argument('-l', '--num_layers', type=int,
                        help='number of layers', default=3)
    parser.add_argument('--gamma', type=float,
                        help='discount factor', default=0.9)
    parser.add_argument('--activation', type=str,
                        help='activation function for the transformer', default='identity')
    parser.add_argument('--representable', action='store_true',
                        help='sample a random true weight vector, such that the value function is fully representable by the features')
    parser.add_argument('--n_mrps', type=int,
                        help='total number of MRPs for training ', default=4_000)
    parser.add_argument('--batch_size', type=int,
                        help='mini batch size', default=64)
    parser.add_argument('--n_batch_per_mrp', type=int,
                        help='number of mini-batches sampled from each MRP', default=5)
    parser.add_argument('--lr', type=float,
                        help='learning rate', default=0.001)
    parser.add_argument('--weight_decay', type=float,
                        help='regularization term', default=1e-6)
    parser.add_argument('--log_interval', type=int,
                        help='logging interval', default=10)
    parser.add_argument('--mode', type=str,
                        help='training mode: auto-regressive or sequential', default='auto', choices=['auto', 'sequential'])
    parser.add_argument('--seed', type=int, nargs='+',
                        help='random seed', default=list(range(1, 30)))
    parser.add_argument('--save_dir', type=str,
                        help='directory to save logs', default=None)
    parser.add_argument('--suffix', type=str,
                        help='suffix to add to the save directory', default=None)
    parser.add_argument('--gen_gif',
                        help='generate a GIF for the evolution of weights',
                        action='store_true')
    parser.add_argument('-v', '--verbose', action='store_true',
                        help='print training details')

    args: Namespace = parser.parse_args()
    if args.save_dir:
        save_dir = args.save_dir
    else:
        start_time = datetime.datetime.now()
        save_dir = os.path.join('./logs',
                                start_time.strftime("%Y-%m-%d-%H-%M-%S"))
    if args.suffix:
        save_dir = os.path.join(save_dir, args.suffix)

    base_train_args = dict(
<<<<<<< HEAD
        d=args.dim_feature,
        s=args.num_states,
        n=args.context_length,
        l=args.num_layers,
        gamma=args.gamma,
        activation=args.activation,
        sample_weight=args.representable,
        mode=args.mode,
        lr=args.lr,
        weight_decay=args.weight_decay,
        n_mrps=args.n_mrps,
        mini_batch_size=args.batch_size,
        n_batch_per_mrp=args.n_batch_per_mrp,
        log_interval=args.log_interval,
        save_dir=save_dir,
    )

    if args.verbose:
        print(
            f'Training {args.mode} transformer of {args.num_layers} layer(s).')
        print(f'Activation function: {args.activation}')
        print(f"Feature dimension: {args.dim_feature}")
        print(f"Context length: {args.context_length}")
        print(f"Number of states in the MRP: {args.num_states}")
        print(f"Discount factor: {args.gamma}")
        tf_v = 'representable' if args.representable else 'unrepresentable'
        print(f"Value function is {tf_v} by the features.")
        print(f"Number of MRPs for training: {args.n_mrps}")
        print(f'Number of mini-batches per MRP: {args.n_batch_per_mrp}')
        print(f'Mini-batch size: {args.batch_size}')
        print(f'Total number of prompts for training: {args.n_mrps * args.n_batch_per_mrp * args.batch_size}')
        print(f'Learning rate: {args.lr}')
        print(f'Regularization term: {args.weight_decay}')
        print(f'Logging interval: {args.log_interval}')
        print(f'Save directory: {save_dir}')
        print(f'Random seeds: {",".join(map(str, args.seed))}')

    is_linear = args.activation == 'identity'
=======
            d=args.dim_feature,
            s=args.num_states,
            n=args.context_length,
            l=args.num_layers,
            gamma=args.gamma,
            lmbd=args.lmbd,
            sample_weight=args.sample_weight,
            mode=args.mode,
            lr=args.lr,
            weight_decay=args.weight_decay,
            n_mrps=args.n_mrps,
            mini_batch_size=args.batch_size,
            n_batch_per_mrp=args.n_batch_per_mrp,
            log_interval=args.log_interval,
            save_dir=save_dir,
        )
    if args.linear:
        base_train_args['activation'] = 'identity'
    else:
        base_train_args['activation'] = args.activation

        if args.verbose:
            if args.linear:
                print(
                    f"Training a linear {args.mode} transformer of {args.num_layers} layer(s).")
            else:
                print(f"Training a nonlinear {args.mode} transformer of {args.num_layers} layer(s) with {args.activation} activation.")
            print(f"Feature dimension: {args.dim_feature}")
            print(f"Context length: {args.context_length}")
            print(f"Number of states in the MDP: {args.num_states}")
            print(f"Discount factor: {args.gamma}")
            print(f"Eligibility trace decay rate: {args.lmbd}")
            tf_v = 'representable' if args.sample_weight else 'unrepresentable'
            print(f"Value function is {tf_v} by the features.")
            print(f"Number of MDPs for training: {args.n_mdps}")
            print(f'Number of mini-batches per MDP: {args.n_batch_per_mdp}')
            print(f'Mini-batch size: {args.batch_size}')
            print(
                f'Total number of prompts for training: {args.n_mdps * args.n_batch_per_mdp * args.batch_size}')
            print(f'Learning rate: {args.lr}')
            print(f'Regularization term: {args.weight_decay}')
            print(f'Logging interval: {args.log_interval}')
            print(f'Save directory: {save_dir}')
            print(f'Random seeds: {",".join(map(str, args.seed))}')
>>>>>>> 792c36d8

    Parallel(n_jobs=-1)(
        delayed(run_training_for_seed)(seed, base_train_args, is_linear) for seed in args.seed
    )

    data_dirs = []
    for seed in args.seed:
        data_dir = os.path.join(save_dir, f'seed_{seed}')
        data_dirs.append(data_dir)

    # average across the seeds now
    average_figures_dir = os.path.join(save_dir, 'averaged_figures')
    if not os.path.exists(average_figures_dir):
        os.makedirs(average_figures_dir)

    plot_error_data(data_dirs, average_figures_dir)
    plot_attn_params(data_dirs, average_figures_dir)
    if is_linear:
        plot_weight_metrics(data_dirs, average_figures_dir)<|MERGE_RESOLUTION|>--- conflicted
+++ resolved
@@ -81,7 +81,6 @@
         save_dir = os.path.join(save_dir, args.suffix)
 
     base_train_args = dict(
-<<<<<<< HEAD
         d=args.dim_feature,
         s=args.num_states,
         n=args.context_length,
@@ -120,52 +119,6 @@
         print(f'Random seeds: {",".join(map(str, args.seed))}')
 
     is_linear = args.activation == 'identity'
-=======
-            d=args.dim_feature,
-            s=args.num_states,
-            n=args.context_length,
-            l=args.num_layers,
-            gamma=args.gamma,
-            lmbd=args.lmbd,
-            sample_weight=args.sample_weight,
-            mode=args.mode,
-            lr=args.lr,
-            weight_decay=args.weight_decay,
-            n_mrps=args.n_mrps,
-            mini_batch_size=args.batch_size,
-            n_batch_per_mrp=args.n_batch_per_mrp,
-            log_interval=args.log_interval,
-            save_dir=save_dir,
-        )
-    if args.linear:
-        base_train_args['activation'] = 'identity'
-    else:
-        base_train_args['activation'] = args.activation
-
-        if args.verbose:
-            if args.linear:
-                print(
-                    f"Training a linear {args.mode} transformer of {args.num_layers} layer(s).")
-            else:
-                print(f"Training a nonlinear {args.mode} transformer of {args.num_layers} layer(s) with {args.activation} activation.")
-            print(f"Feature dimension: {args.dim_feature}")
-            print(f"Context length: {args.context_length}")
-            print(f"Number of states in the MDP: {args.num_states}")
-            print(f"Discount factor: {args.gamma}")
-            print(f"Eligibility trace decay rate: {args.lmbd}")
-            tf_v = 'representable' if args.sample_weight else 'unrepresentable'
-            print(f"Value function is {tf_v} by the features.")
-            print(f"Number of MDPs for training: {args.n_mdps}")
-            print(f'Number of mini-batches per MDP: {args.n_batch_per_mdp}')
-            print(f'Mini-batch size: {args.batch_size}')
-            print(
-                f'Total number of prompts for training: {args.n_mdps * args.n_batch_per_mdp * args.batch_size}')
-            print(f'Learning rate: {args.lr}')
-            print(f'Regularization term: {args.weight_decay}')
-            print(f'Logging interval: {args.log_interval}')
-            print(f'Save directory: {save_dir}')
-            print(f'Random seeds: {",".join(map(str, args.seed))}')
->>>>>>> 792c36d8
 
     Parallel(n_jobs=-1)(
         delayed(run_training_for_seed)(seed, base_train_args, is_linear) for seed in args.seed
