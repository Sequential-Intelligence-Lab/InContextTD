--- conflicted
+++ resolved
@@ -46,11 +46,7 @@
     parser.add_argument('--mode', type=str,
                         help='training mode: auto-regressive or sequential', default='auto', choices=['auto', 'sequential'])
     parser.add_argument('--seed', type=int, nargs='+',
-<<<<<<< HEAD
-                        help='random seed', default=list(range(11, 31)))
-=======
                         help='random seed', default=list(range(1,30)))
->>>>>>> 9be20b5f
     parser.add_argument('--save_dir', type=str,
                         help='directory to save logs', default=None)
     parser.add_argument('--suffix', type=str,
