--- conflicted
+++ resolved
@@ -81,40 +81,7 @@
     if args.suffix:
         save_dir = os.path.join(save_dir, args.suffix)
 
-<<<<<<< HEAD
     base_train_args = dict(
-=======
-    if args.verbose:
-        if args.linear:
-            print(
-                f"Training a linear {args.mode} transformer of {args.num_layers} layer(s).")
-        else:
-            print(
-                f"Training a nonlinear {args.mode} transformer of {args.num_layers} layer(s) with {args.activation} activation.")
-        print(f"Feature dimension: {args.dim_feature}")
-        print(f"Context length: {args.context_length}")
-        print(f"Number of states in the MRP: {args.num_states}")
-        print(f"Discount factor: {args.gamma}")
-        print(f"Eligibility trace decay rate: {args.lmbd}")
-        tf_v = 'representable' if args.sample_weight else 'unrepresentable'
-        print(f"Value function is {tf_v} by the features.")
-        print(f"Number of MRPs for training: {args.n_mrps}")
-        print(f'Number of mini-batches per MRP: {args.n_batch_per_mrp}')
-        print(f'Mini-batch size: {args.batch_size}')
-        print(
-            f'Total number of prompts for training: {args.n_mrps * args.n_batch_per_mrp * args.batch_size}')
-        print(f'Learning rate: {args.lr}')
-        print(f'Regularization term: {args.weight_decay}')
-        print(f'Logging interval: {args.log_interval}')
-        print(f'Save directory: {save_dir}')
-        print(f'Random seeds: {",".join(map(str, args.seed))}')
-
-    data_dirs = []
-    for seed in args.seed:
-        data_dir = os.path.join(save_dir, f'seed_{seed}')
-        data_dirs.append(data_dir)
-        train_args = dict(
->>>>>>> 3f1b489a
             d=args.dim_feature,
             s=args.num_states,
             n=args.context_length,
