from typing import Tuple

import numpy as np

from experiment.utils import compute_steady_dist
from MRP.mrp import MRP


class BoyanChain(MRP):
    def __init__(self,
                 n_states: int,
                 gamma: float = 0.9,
                 initial_dist: np.array = None,
                 weight: np.array = None,
                 X: np.array = None) -> None:
        '''
        n_states: number of states of the Boyan Chain
        gamma: discount factor
        noise: Gaussian noise added to the reward
        X: feature matrix of shape (n, d)
        '''
        super().__init__(n_states)
        # common attributes for all variants
        self.gamma = gamma

        # initialze transition matrix
        self.P = np.zeros((n_states, n_states))
        for i in range(n_states - 2):
            trans_sample = np.random.uniform(0.01, 0.99)
            self.P[i, i + 1] = trans_sample
            self.P[i, i + 2] = 1-trans_sample
        self.P[-2, -1] = 1.0
        self.P[-1, :] = 1/n_states
        assert np.allclose(self.P.sum(axis=1), 1)
        self.steady_d = compute_steady_dist(self.P)

        if initial_dist is not None:
            self.mu = initial_dist
        else:
            # uniform intial distribution
            self.mu = np.ones(n_states) / n_states

        if weight is not None:
            assert X is not None, 'feature matrix X must be provided if weight is given'
            self.w = weight
            self.v = X.dot(self.w)
            self.r = (np.eye(n_states) - gamma * self.P).dot(self.v)
        else:
<<<<<<< HEAD
            self.r = np.random.uniform(low=0.0, high=1.0, size=(n_states, 1))
=======
            self.r = np.random.uniform(low=0.01, high=0.99, size=(n_states, 1))
>>>>>>> 8ce77683
            self.v = np.linalg.inv(
                np.eye(n_states) - gamma * self.P).dot(self.r)

    def reset(self) -> int:
        s = np.random.choice(self.n_states, p=self.mu)
        return s

    def step(self, state: int) -> Tuple[int, float]:
        assert 0 <= state < self.n_states
        next_state = np.random.choice(self.n_states, p=self.P[state])
        reward = self.r[state, 0]
        return next_state, reward
    
    def sample_stationary(self) -> int:
        return np.random.choice(self.n_states, p=self.steady_d)


if __name__ == '__main__':
    w = np.random.randn(2, 1)
    bc = BoyanChain(n_states=5, weight=w, X=np.random.randn(5, 2))
    print('stochastic matrix\n', bc.P)
    print('weight\n', bc.w)
    print('reward\n', bc.r)
    print('value\n', bc.v)
    print('stationary distribution\n', bc.steady_d)<|MERGE_RESOLUTION|>--- conflicted
+++ resolved
@@ -46,11 +46,7 @@
             self.v = X.dot(self.w)
             self.r = (np.eye(n_states) - gamma * self.P).dot(self.v)
         else:
-<<<<<<< HEAD
-            self.r = np.random.uniform(low=0.0, high=1.0, size=(n_states, 1))
-=======
             self.r = np.random.uniform(low=0.01, high=0.99, size=(n_states, 1))
->>>>>>> 8ce77683
             self.v = np.linalg.inv(
                 np.eye(n_states) - gamma * self.P).dot(self.r)
 
