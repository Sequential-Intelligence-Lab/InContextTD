--- conflicted
+++ resolved
@@ -160,10 +160,5 @@
 #.idea/
 
 logs
-<<<<<<< HEAD
-.DS_Store
 *.drawio
-=======
-plot.py
-.DS_Store
->>>>>>> 9be20b5f
+.DS_Store